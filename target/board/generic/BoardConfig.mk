# config.mk
#
# Product-specific compile-time definitions.
#

# The generic product target doesn't have any hardware-specific pieces.
TARGET_NO_BOOTLOADER := true
TARGET_NO_KERNEL := false
TARGET_ARCH := arm

# Note: we build the platform images for ARMv7-A _without_ NEON.
#
# Technically, the emulator supports ARMv7-A _and_ NEON instructions, but
# emulated NEON code paths typically ends up 2x slower than the normal C code
# it is supposed to replace (unlike on real devices where it is 2x to 3x
# faster).
#
# What this means is that the platform image will not use NEON code paths
# that are slower to emulate. On the other hand, it is possible to emulate
# application code generated with the NDK that uses NEON in the emulator.
#
TARGET_ARCH_VARIANT := armv7-a
TARGET_CPU_VARIANT := generic
TARGET_CPU_ABI := armeabi-v7a
TARGET_CPU_ABI2 := armeabi

HAVE_HTC_AUDIO_DRIVER := true
BOARD_USES_GENERIC_AUDIO := true

# no hardware camera
USE_CAMERA_STUB := true

# Enable dex-preoptimization to speed up the first boot sequence
# of an SDK AVD. Note that this operation only works on Linux for now
ifeq ($(HOST_OS),linux)
  ifeq ($(WITH_DEXPREOPT),)
    WITH_DEXPREOPT := true
  endif
endif

# Build OpenGLES emulation guest and host libraries
BUILD_EMULATOR_OPENGL := true
BUILD_EMULATOR_OPENGL_DRIVER := true

# Build and enable the OpenGL ES View renderer. When running on the emulator,
# the GLES renderer disables itself if host GL acceleration isn't available.
USE_OPENGL_RENDERER := true

<<<<<<< HEAD
=======
# Set the phase offset of the system's vsync event relative to the hardware
# vsync. The system's vsync event drives Choreographer and SurfaceFlinger's
# rendering. This value is the number of nanoseconds after the hardware vsync
# that the system vsync event will occur.
#
# This phase offset allows adjustment of the minimum latency from application
# wake-up (by Choregographer) time to the time at which the resulting window
# image is displayed.  This value may be either positive (after the HW vsync)
# or negative (before the HW vsync).  Setting it to 0 will result in a
# minimum latency of two vsync periods because the app and SurfaceFlinger
# will run just after the HW vsync.  Setting it to a positive number will
# result in the minimum latency being:
#
#     (2 * VSYNC_PERIOD - (vsyncPhaseOffsetNs % VSYNC_PERIOD))
#
# Note that reducing this latency makes it more likely for the applications
# to not have their window content image ready in time.  When this happens
# the latency will end up being an additional vsync period, and animations
# will hiccup.  Therefore, this latency should be tuned somewhat
# conservatively (or at least with awareness of the trade-off being made).
VSYNC_EVENT_PHASE_OFFSET_NS := 0

>>>>>>> b18be4ac
TARGET_USERIMAGES_USE_EXT4 := true
BOARD_SYSTEMIMAGE_PARTITION_SIZE := 576716800
BOARD_USERDATAIMAGE_PARTITION_SIZE := 209715200
BOARD_CACHEIMAGE_PARTITION_SIZE := 69206016
BOARD_CACHEIMAGE_FILE_SYSTEM_TYPE := ext4
BOARD_FLASH_BLOCK_SIZE := 512
TARGET_USERIMAGES_SPARSE_EXT_DISABLED := true<|MERGE_RESOLUTION|>--- conflicted
+++ resolved
@@ -46,8 +46,6 @@
 # the GLES renderer disables itself if host GL acceleration isn't available.
 USE_OPENGL_RENDERER := true
 
-<<<<<<< HEAD
-=======
 # Set the phase offset of the system's vsync event relative to the hardware
 # vsync. The system's vsync event drives Choreographer and SurfaceFlinger's
 # rendering. This value is the number of nanoseconds after the hardware vsync
@@ -70,7 +68,6 @@
 # conservatively (or at least with awareness of the trade-off being made).
 VSYNC_EVENT_PHASE_OFFSET_NS := 0
 
->>>>>>> b18be4ac
 TARGET_USERIMAGES_USE_EXT4 := true
 BOARD_SYSTEMIMAGE_PARTITION_SIZE := 576716800
 BOARD_USERDATAIMAGE_PARTITION_SIZE := 209715200
