--- conflicted
+++ resolved
@@ -67,27 +67,11 @@
     dalvik.vm.dexopt.secondary=true \
     dalvik.vm.appimageformat=lz4
 
-<<<<<<< HEAD
 # make "boot" reasons only extract for faster turnaround.
 
-PRODUCT_DEFAULT_PROPERTY_OVERRIDES += \
+PRODUCT_SYSTEM_DEFAULT_PROPERTIES += \
     pm.dexopt.first-boot=extract \
     pm.dexopt.boot=extract \
-=======
-# Different dexopt types for different package update/install times.
-# On eng builds, make "boot" reasons only extract for faster turnaround.
-ifeq (eng,$(TARGET_BUILD_VARIANT))
-    PRODUCT_SYSTEM_DEFAULT_PROPERTIES += \
-        pm.dexopt.first-boot=extract \
-        pm.dexopt.boot=extract
-else
-    PRODUCT_SYSTEM_DEFAULT_PROPERTIES += \
-        pm.dexopt.first-boot=quicken \
-        pm.dexopt.boot=verify
-endif
-
-PRODUCT_SYSTEM_DEFAULT_PROPERTIES += \
->>>>>>> 784fbae8
     pm.dexopt.install=quicken \
     pm.dexopt.bg-dexopt=speed \
     pm.dexopt.ab-ota=speed \
