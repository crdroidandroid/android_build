--- conflicted
+++ resolved
@@ -21,8 +21,4 @@
 
 # These are all the locales that have translations and are displayable
 # by TextView in this branch.
-<<<<<<< HEAD
-PRODUCT_LOCALES := en_US fr_FR it_IT es_ES de_DE nl_NL cs_CZ pl_PL ja_JP zh_TW zh_CN ru_RU ko_KR nb_NO es_US da_DK el_GR tr_TR pt_PT pt_BR rm_CH sv_SE bg_BG ca_ES en_GB fi_FI hi_IN hr_HR hu_HU in_ID iw_IL lt_LT lv_LV ro_RO sk_SK sl_SI sr_RS uk_UA vi_VN tl_PH ar_EG fa_IR th_TH sw_TZ ms_MY af_ZA zu_ZA am_ET hi_IN ug_CN
-=======
-PRODUCT_LOCALES := en_US fr_FR it_IT es_ES de_DE nl_NL cs_CZ pl_PL ja_JP zh_TW zh_CN ru_RU ko_KR nb_NO es_US da_DK el_GR tr_TR pt_PT pt_BR rm_CH sv_SE bg_BG ca_ES en_GB fi_FI hi_IN hr_HR hu_HU in_ID iw_IL lt_LT lv_LV ro_RO sk_SK sl_SI sr_RS uk_UA vi_VN tl_PH ar_EG fa_IR th_TH sw_TZ ms_MY af_ZA zu_ZA am_ET hi_IN en_XA ar_XB fr_CA
->>>>>>> d90fa5dd
+PRODUCT_LOCALES := en_US fr_FR it_IT es_ES de_DE nl_NL cs_CZ pl_PL ja_JP zh_TW zh_CN ru_RU ko_KR nb_NO es_US da_DK el_GR tr_TR pt_PT pt_BR rm_CH sv_SE bg_BG ca_ES en_GB fi_FI hi_IN hr_HR hu_HU in_ID iw_IL lt_LT lv_LV ro_RO sk_SK sl_SI sr_RS uk_UA vi_VN tl_PH ar_EG fa_IR th_TH sw_TZ ms_MY af_ZA zu_ZA am_ET hi_IN ug_CN en_XA ar_XB fr_CA