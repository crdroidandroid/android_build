#
# Copyright (C) 2009 The Android Open Source Project
#
# Licensed under the Apache License, Version 2.0 (the "License");
# you may not use this file except in compliance with the License.
# You may obtain a copy of the License at
#
#      http://www.apache.org/licenses/LICENSE-2.0
#
# Unless required by applicable law or agreed to in writing, software
# distributed under the License is distributed on an "AS IS" BASIS,
# WITHOUT WARRANTIES OR CONDITIONS OF ANY KIND, either express or implied.
# See the License for the specific language governing permissions and
# limitations under the License.
#

# This is a build configuration for a full-featured build of the
# Open-Source part of the tree. It's geared toward a US-centric
# build of the emulator, but all those aspects can be overridden
# in inherited configurations.

PRODUCT_PACKAGES := \
    libfwdlockengine \
    VideoEditor \
    WAPPushManager

PRODUCT_PACKAGES += \
<<<<<<< HEAD
    libvideoeditor_jni \
    libvideoeditor_core \
    libvideoeditor_osal \
    libvideoeditor_videofilters \
    libvideoeditorplayer
=======
    Galaxy4 \
    HoloSpiralWallpaper \
    LiveWallpapers \
    LiveWallpapersPicker \
    MagicSmokeWallpapers \
    NoiseField \
    PhaseBeam \
    VisualizationWallpapers \
    PhotoTable
>>>>>>> fbef8b95

# Additional settings used in all AOSP builds
PRODUCT_PROPERTY_OVERRIDES := \
    ro.com.android.dateformat=MM-dd-yyyy

# Put en_US first in the list, so make it default.
PRODUCT_LOCALES := en_US

# Get some sounds
$(call inherit-product-if-exists, frameworks/base/data/sounds/AllAudio.mk)

# Get the TTS language packs
$(call inherit-product-if-exists, external/svox/pico/lang/all_pico_languages.mk)

# Get a list of languages.
$(call inherit-product, $(SRC_TARGET_DIR)/product/locales_full.mk)

# Get everything else from the parent package
$(call inherit-product, $(SRC_TARGET_DIR)/product/generic_no_telephony.mk)<|MERGE_RESOLUTION|>--- conflicted
+++ resolved
@@ -24,14 +24,15 @@
     VideoEditor \
     WAPPushManager
 
+
 PRODUCT_PACKAGES += \
-<<<<<<< HEAD
     libvideoeditor_jni \
     libvideoeditor_core \
     libvideoeditor_osal \
     libvideoeditor_videofilters \
     libvideoeditorplayer
-=======
+
+PRODUCT_PACKAGES += \
     Galaxy4 \
     HoloSpiralWallpaper \
     LiveWallpapers \
@@ -41,7 +42,6 @@
     PhaseBeam \
     VisualizationWallpapers \
     PhotoTable
->>>>>>> fbef8b95
 
 # Additional settings used in all AOSP builds
 PRODUCT_PROPERTY_OVERRIDES := \
