#
# Copyright (C) 2007 The Android Open Source Project
#
# Licensed under the Apache License, Version 2.0 (the "License");
# you may not use this file except in compliance with the License.
# You may obtain a copy of the License at
#
#      http://www.apache.org/licenses/LICENSE-2.0
#
# Unless required by applicable law or agreed to in writing, software
# distributed under the License is distributed on an "AS IS" BASIS,
# WITHOUT WARRANTIES OR CONDITIONS OF ANY KIND, either express or implied.
# See the License for the specific language governing permissions and
# limitations under the License.
#

# This is a generic phone product that isn't specialized for a specific device.
# It includes the base Android platform.

PRODUCT_POLICY := android.policy_phone

PRODUCT_PACKAGES := \
    DeskClock \
    Bluetooth \
    Calculator \
    Calendar \
    CertInstaller \
    DrmProvider \
    Email \
    Exchange2 \
    FusedLocation \
    Gallery2 \
    InputDevices \
    LatinIME \
    Launcher2 \
    Music \
<<<<<<< HEAD
=======
    MusicFX \
    OneTimeInitializer \
>>>>>>> d90fa5dd
    Provision \
    Phone \
    QuickSearchBox \
    Settings \
    SystemUI \
    CalendarProvider \
    bluetooth-health \
    hostapd \
    wpa_supplicant.conf

PRODUCT_PACKAGES += \
    audio \
    clatd \
    clatd.conf \
    dhcpcd.conf \
    network \
    pand \
    pppd \
    sdptool \
    wpa_supplicant

PRODUCT_PACKAGES += \
    icu.dat

PRODUCT_PACKAGES += \
    librs_jni

PRODUCT_PACKAGES += \
    audio.primary.default \
    audio_policy.default \
    local_time.default \
    power.default

PRODUCT_PACKAGES += \
    local_time.default

PRODUCT_COPY_FILES := \
        frameworks/av/media/libeffects/data/audio_effects.conf:system/etc/audio_effects.conf

PRODUCT_PROPERTY_OVERRIDES += \
    ro.carrier=unknown

$(call inherit-product-if-exists, frameworks/base/data/fonts/fonts.mk)
$(call inherit-product-if-exists, external/noto-fonts/fonts.mk)
$(call inherit-product-if-exists, external/naver-fonts/fonts.mk)
$(call inherit-product-if-exists, frameworks/base/data/keyboards/keyboards.mk)
$(call inherit-product-if-exists, frameworks/webview/chromium/chromium.mk)
$(call inherit-product, $(SRC_TARGET_DIR)/product/core.mk)

# Overrides
PRODUCT_BRAND := generic
PRODUCT_DEVICE := generic
PRODUCT_NAME := generic_no_telephony<|MERGE_RESOLUTION|>--- conflicted
+++ resolved
@@ -34,11 +34,7 @@
     LatinIME \
     Launcher2 \
     Music \
-<<<<<<< HEAD
-=======
-    MusicFX \
     OneTimeInitializer \
->>>>>>> d90fa5dd
     Provision \
     Phone \
     QuickSearchBox \
