--- conflicted
+++ resolved
@@ -71,11 +71,8 @@
     libvariablespeed \
     libwebrtc_audio_preprocessing \
     mdnsd \
-<<<<<<< HEAD
     mms-common \
-=======
     okhttp \
->>>>>>> 5ec66d15
     requestsync \
     telephony-common \
     voip-common
