# Copyright (C) 2007 The Android Open Source Project
#
# Licensed under the Apache License, Version 2.0 (the "License");
# you may not use this file except in compliance with the License.
# You may obtain a copy of the License at
#
#      http://www.apache.org/licenses/LICENSE-2.0
#
# Unless required by applicable law or agreed to in writing, software
# distributed under the License is distributed on an "AS IS" BASIS,
# WITHOUT WARRANTIES OR CONDITIONS OF ANY KIND, either express or implied.
# See the License for the specific language governing permissions and
# limitations under the License.
#

# If you don't need to do a full clean build but would like to touch
# a file or delete some intermediate files, add a clean step to the end
# of the list.  These steps will only be run once, if they haven't been
# run before.
#
# E.g.:
#     $(call add-clean-step, touch -c external/sqlite/sqlite3.h)
#     $(call add-clean-step, rm -rf $(PRODUCT_OUT)/obj/STATIC_LIBRARIES/libz_intermediates)
#
# Always use "touch -c" and "rm -f" or "rm -rf" to gracefully deal with
# files that are missing or have been moved.
#
# Use $(PRODUCT_OUT) to get to the "out/target/product/blah/" directory.
# Use $(OUT_DIR) to refer to the "out" directory.
#
# If you need to re-do something that's already mentioned, just copy
# the command and add it to the bottom of the list.  E.g., if a change
# that you made last week required touching a file and a change you
# made today requires touching the same file, just copy the old
# touch step and add it to the end of the list.
#
# ************************************************
# NEWER CLEAN STEPS MUST BE AT THE END OF THE LIST
# ************************************************

# For example:
#$(call add-clean-step, rm -rf $(OUT_DIR)/target/common/obj/APPS/AndroidTests_intermediates)
#$(call add-clean-step, rm -rf $(OUT_DIR)/target/common/obj/JAVA_LIBRARIES/core_intermediates)
#$(call add-clean-step, find $(OUT_DIR) -type f -name "IGTalkSession*" -print0 | xargs -0 rm -f)
#$(call add-clean-step, rm -rf $(PRODUCT_OUT)/data/*)

$(call add-clean-step, rm -rf $(OUT_DIR)/target/common/obj/APPS)
$(call add-clean-step, rm -rf $(PRODUCT_OUT)/obj/APPS)
$(call add-clean-step, rm -rf $(PRODUCT_OUT)/system)

$(call add-clean-step, rm -rf $(PRODUCT_OUT)/obj/SHARED_LIBRARIES/libmediaplayerservice_intermediates)
$(call add-clean-step, rm -rf $(PRODUCT_OUT)/obj/SHARED_LIBRARIES/libmedia_jni_intermediates)
$(call add-clean-step, rm -rf $(PRODUCT_OUT)/obj/SHARED_LIBRARIES/libstagefright_omx_intermediates)
$(call add-clean-step, rm -rf $(PRODUCT_OUT)/system/build.prop)
$(call add-clean-step, rm -rf $(PRODUCT_OUT)/root/default.prop)
$(call add-clean-step, rm -rf $(PRODUCT_OUT)/recovery/root/default.prop)
$(call add-clean-step, rm -rf $(PRODUCT_OUT)/system/vendor)
$(call add-clean-step, rm -rf $(PRODUCT_OUT)/android-info.txt)
$(call add-clean-step, find $(PRODUCT_OUT) -name "*.apk" | xargs rm)
$(call add-clean-step, rm -rf $(PRODUCT_OUT)/obj/APPS/*)
$(call add-clean-step, rm -rf $(PRODUCT_OUT)/system/app/*)
$(call add-clean-step, rm -rf $(PRODUCT_OUT)/data/app/*)
$(call add-clean-step, rm -rf $(PRODUCT_OUT)/system/build.prop)
$(call add-clean-step, rm -rf $(PRODUCT_OUT)/obj/APPS/*)
$(call add-clean-step, rm -rf $(PRODUCT_OUT)/system/build.prop)
$(call add-clean-step, rm -rf $(PRODUCT_OUT)/obj/SHARED_LIBRARIES/*/LINKED)
$(call add-clean-step, rm -rf $(PRODUCT_OUT)/system/build.prop)
$(call add-clean-step, rm -rf $(PRODUCT_OUT)/obj/APPS/*)
$(call add-clean-step, rm -rf $(PRODUCT_OUT)/system/build.prop)
$(call add-clean-step, rm -rf $(PRODUCT_OUT)/system/app/*)
$(call add-clean-step, rm -rf $(PRODUCT_OUT)/obj/APPS/*)
$(call add-clean-step, rm -rf $(PRODUCT_OUT)/system/build.prop)
$(call add-clean-step, rm -rf $(PRODUCT_OUT)/system/app/*)
$(call add-clean-step, rm -rf $(PRODUCT_OUT)/obj/lib/*.so)
$(call add-clean-step, rm -rf $(PRODUCT_OUT)/system/lib/*.so)
$(call add-clean-step, rm -rf $(PRODUCT_OUT)/symbols/system/lib/*.so)
$(call add-clean-step, rm -rf $(HOST_OUT_EXECUTABLES)/iself)
$(call add-clean-step, rm -rf $(HOST_OUT_EXECUTABLES)/lsd)
$(call add-clean-step, rm -rf $(HOST_OUT_EXECUTABLES)/apriori)
$(call add-clean-step, rm -rf $(HOST_OUT_EXECUTABLES)/isprelinked)
$(call add-clean-step, rm -rf $(HOST_OUT_EXECUTABLES)/soslim)

$(call add-clean-step, rm -rf $(PRODUCT_OUT)/obj/lib/*.so)
$(call add-clean-step, rm -rf $(PRODUCT_OUT)/system/lib/*.so)
$(call add-clean-step, rm -rf $(PRODUCT_OUT)/symbols/system/lib/*.so)
$(call add-clean-step, rm -rf $(PRODUCT_OUT)/system/app/*)
$(call add-clean-step, rm -rf $(PRODUCT_OUT)/obj/APPS/*)
$(call add-clean-step, rm -rf $(PRODUCT_OUT)/system/build.prop)
$(call add-clean-step, rm -rf $(PRODUCT_OUT)/system/app/YouTube*)
$(call add-clean-step, rm -rf $(PRODUCT_OUT)/system/app/*)
$(call add-clean-step, rm -rf $(PRODUCT_OUT)/obj/APPS/*)
$(call add-clean-step, rm -rf $(PRODUCT_OUT)/system/build.prop)

$(call add-clean-step, rm -rf $(PRODUCT_OUT)/obj/SHARED_LIBRARIES/libstagefright_intermediates)
$(call add-clean-step, rm -rf $(PRODUCT_OUT)/obj/SHARED_LIBRARIES/libstagefright_omx_intermediates)
$(call add-clean-step, rm -rf $(PRODUCT_OUT)/obj/SHARED_LIBRARIES/librtp_jni_intermediates)

$(call add-clean-step, rm -rf $(PRODUCT_OUT)/android-info.txt)
$(call add-clean-step, rm -rf $(PRODUCT_OUT)/obj/APPS/*)
$(call add-clean-step, rm -rf $(PRODUCT_OUT)/system/app/*)
$(call add-clean-step, rm -rf $(PRODUCT_OUT)/data/app/*)
$(call add-clean-step, rm -rf $(PRODUCT_OUT)/system/build.prop)
$(call add-clean-step, rm -rf $(PRODUCT_OUT)/obj/JAVA_LIBRARIES/*)
$(call add-clean-step, rm -rf $(PRODUCT_OUT)/system/framework/*)
$(call add-clean-step, rm -rf $(PRODUCT_OUT)/system/build.prop)
$(call add-clean-step, rm -rf $(PRODUCT_OUT)/system/app/*)
$(call add-clean-step, rm -rf $(PRODUCT_OUT)/obj/APPS/*)
$(call add-clean-step, rm -rf $(PRODUCT_OUT)/system/build.prop)
$(call add-clean-step, rm -rf $(PRODUCT_OUT)/obj/SHARED_LIBRARIES/libbcinfo_intermediates)

# ICS MR2!!!!!!!!!!!!
$(call add-clean-step, rm -rf $(PRODUCT_OUT)/system/app/*)
$(call add-clean-step, rm -rf $(PRODUCT_OUT)/obj/APPS/*)
$(call add-clean-step, rm -rf $(PRODUCT_OUT)/system/build.prop)
$(call add-clean-step, rm -rf $(PRODUCT_OUT)/obj/SHARED_LIBRARIES/libbcinfo_intermediates)

# WAIT, I MEAN JELLY BEAN!!!!!!!!!!!!
$(call add-clean-step, rm -rf $(PRODUCT_OUT)/system/app/*)
$(call add-clean-step, rm -rf $(PRODUCT_OUT)/obj/APPS/*)
$(call add-clean-step, rm -rf $(PRODUCT_OUT)/system/build.prop)

# Changing where ro.carrier value is instantiated for system/build.prop
$(call add-clean-step, rm -rf $(PRODUCT_OUT)/system/build.prop)

$(call add-clean-step, rm -rf $(PRODUCT_OUT)/obj/APPS/*)
$(call add-clean-step, rm -rf $(PRODUCT_OUT)/system/app/*)
$(call add-clean-step, rm -rf $(PRODUCT_OUT)/data/app/*)
$(call add-clean-step, rm -rf $(PRODUCT_OUT)/system/build.prop)

# Now we switched to build against Mac OS X SDK 10.6
$(call add-clean-step, rm -rf $(OUT_DIR)/host/darwin-x86/obj)

$(call add-clean-step, rm -f $(OUT_DIR)/versions_checked.mk)
$(call add-clean-step, rm -rf $(PRODUCT_OUT)/system/app/*)
$(call add-clean-step, rm -rf $(PRODUCT_OUT)/obj/APPS/*)
$(call add-clean-step, rm -rf $(PRODUCT_OUT)/system/build.prop)

$(call add-clean-step, rm -rf $(PRODUCT_OUT)/obj/STATIC_LIBRARIES)
$(call add-clean-step, rm -rf $(PRODUCT_OUT)/obj/SHARED_LIBRARIES)
$(call add-clean-step, rm -rf $(PRODUCT_OUT)/obj/EXECUTABLES)
$(call add-clean-step, rm -rf $(PRODUCT_OUT)/obj/lib/*.o)

$(call add-clean-step, rm -rf $(PRODUCT_OUT)/obj/STATIC_LIBRARIES)
$(call add-clean-step, rm -rf $(PRODUCT_OUT)/obj/SHARED_LIBRARIES)
$(call add-clean-step, rm -rf $(PRODUCT_OUT)/obj/EXECUTABLES)
$(call add-clean-step, rm -rf $(PRODUCT_OUT)/obj/lib/*.o)

# JB MR2!!!!!!!  AND *NO*, THIS WILL NOT BE K-WHATEVER.
$(call add-clean-step, rm -rf $(PRODUCT_OUT)/system/build.prop)
$(call add-clean-step, rm -rf $(PRODUCT_OUT)/system/app/*)
$(call add-clean-step, rm -rf $(PRODUCT_OUT)/obj/APPS/*)

$(call add-clean-step, rm -rf $(PRODUCT_OUT)/system/build.prop)

# Start of "K" development!
$(call add-clean-step, rm -rf $(PRODUCT_OUT)/system/build.prop)
$(call add-clean-step, rm -rf $(PRODUCT_OUT)/system/app/*)
$(call add-clean-step, rm -rf $(PRODUCT_OUT)/obj/APPS/*)

# GCC 4.7
$(call add-clean-step, rm -rf $(PRODUCT_OUT)/obj/STATIC_LIBRARIES)
$(call add-clean-step, rm -rf $(PRODUCT_OUT)/obj/SHARED_LIBRARIES)
$(call add-clean-step, rm -rf $(PRODUCT_OUT)/obj/EXECUTABLES)
$(call add-clean-step, rm -rf $(PRODUCT_OUT)/obj/lib/*.o)

# Wait, back to some JB development!
$(call add-clean-step, rm -rf $(PRODUCT_OUT)/system/build.prop)
$(call add-clean-step, rm -rf $(PRODUCT_OUT)/system/app/*)
$(call add-clean-step, rm -rf $(PRODUCT_OUT)/obj/APPS/*)

# And on to KLP...
$(call add-clean-step, rm -rf $(PRODUCT_OUT)/system/build.prop)
$(call add-clean-step, rm -rf $(PRODUCT_OUT)/system/app/*)
$(call add-clean-step, rm -rf $(PRODUCT_OUT)/obj/APPS/*)

# KLP now based off API 18.
$(call add-clean-step, rm -rf $(PRODUCT_OUT)/system/build.prop)
$(call add-clean-step, rm -rf $(PRODUCT_OUT)/system/app/*)
$(call add-clean-step, rm -rf $(PRODUCT_OUT)/obj/APPS/*)

# Clean up around the /system/app -> /system/priv-app migration
$(call add-clean-step, rm -rf $(PRODUCT_OUT)/system/app/*)

# Clean up old location of generated Java files from aidl
$(call add-clean-step, rm -rf $(OUT_DIR)/target/common/obj/JAVA_LIBRARIES/framework_intermediates/src)

# Clean up ApplicationsProvider which is being removed.
$(call add-clean-step, rm -rf $(OUT_DIR)/target/common/obj/APPS/ApplicationsProvider_intermediates)
$(call add-clean-step, rm -rf $(PRODUCT_OUT)/system/priv-app/ApplicationsProvider.apk)

# Clean up Moto OMA DM client which isn't ready yet.
$(call add-clean-step, rm -rf $(OUT_DIR)/target/common/obj/JAVA_LIBRARIES/com.android.omadm.plugin.dev_intermediates)
$(call add-clean-step, rm -rf $(OUT_DIR)/target/common/obj/JAVA_LIBRARIES/com.android.omadm.plugin.diagmon_intermediates)
$(call add-clean-step, rm -rf $(OUT_DIR)/target/common/obj/JAVA_LIBRARIES/com.android.omadm.pluginhelper_intermediates)
$(call add-clean-step, rm -rf $(OUT_DIR)/target/common/obj/JAVA_LIBRARIES/com.android.omadm.plugin_intermediates)
$(call add-clean-step, rm -rf $(OUT_DIR)/target/common/obj/JAVA_LIBRARIES/com.android.omadm.service.api_intermediates)
$(call add-clean-step, rm -rf $(OUT_DIR)/target/common/obj/APPS/DMService_intermediates)
$(call add-clean-step, rm -rf $(OUT_DIR)/target/common/obj/APPS/SprintDM_intermediates)
$(call add-clean-step, rm -rf $(PRODUCT_OUT)/system/priv-app/DMService.apk)
$(call add-clean-step, rm -rf $(PRODUCT_OUT)/system/app/SprintDM.apk)
$(call add-clean-step, rm -rf $(PRODUCT_OUT)/system/etc/omadm)

# GCC 4.8
$(call add-clean-step, rm -rf $(PRODUCT_OUT)/obj/STATIC_LIBRARIES)
$(call add-clean-step, rm -rf $(PRODUCT_OUT)/obj/SHARED_LIBRARIES)
$(call add-clean-step, rm -rf $(PRODUCT_OUT)/obj/EXECUTABLES)
$(call add-clean-step, rm -rf $(PRODUCT_OUT)/obj/lib/*.o)

# KLP I mean KitKat now API 19.
$(call add-clean-step, rm -rf $(PRODUCT_OUT)/system/build.prop)
$(call add-clean-step, rm -rf $(PRODUCT_OUT)/system/app/*)
$(call add-clean-step, rm -rf $(PRODUCT_OUT)/obj/APPS/*)

# 4.4.1
$(call add-clean-step, rm -rf $(PRODUCT_OUT)/system/build.prop)

# 4.4.2
$(call add-clean-step, rm -rf $(PRODUCT_OUT)/system/build.prop)

# "L" and beyond.
# Make libart the default runtime
$(call add-clean-step, rm -rf $(PRODUCT_OUT)/system/build.prop)

# Rename persist.sys.dalvik.vm.lib to allow new default
$(call add-clean-step, rm -rf $(PRODUCT_OUT)/system/build.prop)

# KKWT development
$(call add-clean-step, rm -rf $(PRODUCT_OUT)/system/build.prop)
$(call add-clean-step, rm -rf $(PRODUCT_OUT)/system/app/*)
$(call add-clean-step, rm -rf $(PRODUCT_OUT)/obj/APPS/*)

# L development
$(call add-clean-step, rm -rf $(PRODUCT_OUT)/system/build.prop)
$(call add-clean-step, rm -rf $(PRODUCT_OUT)/system/app/*)
$(call add-clean-step, rm -rf $(PRODUCT_OUT)/obj/APPS/*)

# L development
$(call add-clean-step, rm -rf $(PRODUCT_OUT)/system/build.prop)
$(call add-clean-step, rm -rf $(PRODUCT_OUT)/system/app/*)
$(call add-clean-step, rm -rf $(PRODUCT_OUT)/obj/APPS/*)

# Add ro.product.cpu.abilist{32,64} to build.prop.
$(call add-clean-step, rm -rf $(PRODUCT_OUT)/system/build.prop)
$(call add-clean-step, rm -rf $(PRODUCT_OUT)/system/build.prop)

# Unset TARGET_PREFER_32_BIT_APPS for 64 bit targets.
$(call add-clean-step, rm -rf $(PRODUCT_OUT)/system/build.prop)

# Adding dalvik.vm.dex2oat-flags to eng builds
$(call add-clean-step, rm -rf $(PRODUCT_OUT)/system/build.prop)

# Unset TARGET_PREFER_32_BIT_APPS for 64 bit targets.
$(call add-clean-step, rm -rf $(PRODUCT_OUT)/system/build.prop)

# Switching the x86 emulator over to a 64 bit primary zygote.
$(call add-clean-step, rm -rf $(PRODUCT_OUT)/system/build.prop)
$(call add-clean-step, rm -rf $(PRODUCT_OUT)/root/default.prop)

# Rename persist.sys.dalvik.vm.lib.1 to allow new default
$(call add-clean-step, rm -rf $(PRODUCT_OUT)/system/build.prop)

# Switching PRODUCT_RUNTIMES default for some devices
$(call add-clean-step, rm -rf $(PRODUCT_OUT)/system/build.prop)

# Switching to 32-bit-by-default host multilib build
$(call add-clean-step, rm -rf $(HOST_OUT_INTERMEDIATES))

# KKWT has become API 20
$(call add-clean-step, rm -rf $(PRODUCT_OUT)/system/build.prop)
$(call add-clean-step, rm -rf $(PRODUCT_OUT)/system/app/*)
$(call add-clean-step, rm -rf $(PRODUCT_OUT)/obj/APPS/*)

# ims-common.jar added to BOOTCLASSPATH
$(call add-clean-step, rm -rf $(PRODUCT_OUT)/obj/ETC/init.environ.rc_intermediates)

# Change ro.zygote for core_64_bit.mk from zygote32_64 to zygote64_32
$(call add-clean-step, rm -rf $(PRODUCT_OUT)/root/default.prop)
$(call add-clean-step, rm -rf $(PRODUCT_OUT)/recovery/root/default.prop)

# Adding dalvik.vm.dex2oat-Xms, dalvik.vm.dex2oat-Xmx
# dalvik.vm.image-dex2oat-Xms, and dalvik.vm.image-dex2oat-Xmx
$(call add-clean-step, rm -rf $(PRODUCT_OUT)/root/default.prop)
$(call add-clean-step, rm -rf $(PRODUCT_OUT)/recovery/root/default.prop)

$(call add-clean-step, rm -rf $(PRODUCT_OUT)/system)

# Switch host builds to Clang by default
$(call add-clean-step, rm -rf $(OUT_DIR)/host)

# Adding dalvik.vm.dex2oat-filter
$(call add-clean-step, rm -rf $(PRODUCT_OUT)/system/build.prop)
$(call add-clean-step, rm -rf $(PRODUCT_OUT)/root/default.prop)
$(call add-clean-step, rm -rf $(PRODUCT_OUT)/recovery/root/default.prop)

# API 21?
$(call add-clean-step, rm -rf $(PRODUCT_OUT)/system/build.prop)
$(call add-clean-step, rm -rf $(PRODUCT_OUT)/system/app/*)
$(call add-clean-step, rm -rf $(PRODUCT_OUT)/obj/APPS/*)

# API 21!
$(call add-clean-step, rm -rf $(PRODUCT_OUT)/system/build.prop)
$(call add-clean-step, rm -rf $(PRODUCT_OUT)/system/app/*)
$(call add-clean-step, rm -rf $(PRODUCT_OUT)/obj/APPS/*)

# API 22!
$(call add-clean-step, rm -rf $(PRODUCT_OUT)/system/build.prop)
$(call add-clean-step, rm -rf $(PRODUCT_OUT)/system/app/*)
$(call add-clean-step, rm -rf $(PRODUCT_OUT)/obj/APPS/*)

# Move to libc++ as the default STL.
$(call add-clean-step, rm -rf $(OUT_DIR))

# dex2oat instruction-set changes
$(call add-clean-step, rm -rf $(PRODUCT_OUT)/system/build.prop)
$(call add-clean-step, rm -rf $(PRODUCT_OUT)/root/default.prop)
$(call add-clean-step, rm -rf $(PRODUCT_OUT)/recovery/root/default.prop)

# Make GNU++11 the default standard version. This requires a cleanspec because
# char16_t/char32_t will be real types now instead of typedefs, which means
# an ABI change since the names will mangle differently.
$(call add-clean-step, rm -rf $(OUT_DIR))

# 5.1!
$(call add-clean-step, rm -rf $(PRODUCT_OUT)/system/build.prop)
$(call add-clean-step, rm -rf $(PRODUCT_OUT)/system/app/*)
$(call add-clean-step, rm -rf $(PRODUCT_OUT)/obj/APPS/*)

# Remove ro.product.locale.language/country and add ro.product.locale
# instead.
$(call add-clean-step, rm -rf $(PRODUCT_OUT)/system/build.prop)

# Adding dalvik.vm.usejit
$(call add-clean-step, rm -rf $(PRODUCT_OUT)/system/build.prop)
$(call add-clean-step, rm -rf $(PRODUCT_OUT)/root/default.prop)
$(call add-clean-step, rm -rf $(PRODUCT_OUT)/recovery/root/default.prop)

# Rename dalvik.vm.usejit to debug.dalvik.vm.usejit
$(call add-clean-step, rm -rf $(PRODUCT_OUT)/system/build.prop)
$(call add-clean-step, rm -rf $(PRODUCT_OUT)/root/default.prop)
$(call add-clean-step, rm -rf $(PRODUCT_OUT)/recovery/root/default.prop)

# Revert rename dalvik.vm.usejit to debug.dalvik.vm.usejit
$(call add-clean-step, rm -rf $(PRODUCT_OUT)/system/build.prop)
$(call add-clean-step, rm -rf $(PRODUCT_OUT)/root/default.prop)
$(call add-clean-step, rm -rf $(PRODUCT_OUT)/recovery/root/default.prop)

# Change from interpret-only to verify-at-runtime.
$(call add-clean-step, rm -rf $(PRODUCT_OUT)/system/build.prop)
$(call add-clean-step, rm -rf $(PRODUCT_OUT)/root/default.prop)
$(call add-clean-step, rm -rf $(PRODUCT_OUT)/recovery/root/default.prop)

# 5.1.1!
$(call add-clean-step, rm -rf $(PRODUCT_OUT)/system/build.prop)
$(call add-clean-step, rm -rf $(PRODUCT_OUT)/system/app/*)
$(call add-clean-step, rm -rf $(PRODUCT_OUT)/obj/APPS/*)

<<<<<<< HEAD
=======
# Added new build props
$(call add-clean-step, rm -rf $(PRODUCT_OUT)/system/build.prop)
>>>>>>> b161297d

# ************************************************
# NEWER CLEAN STEPS MUST BE AT THE END OF THE LIST
# ************************************************<|MERGE_RESOLUTION|>--- conflicted
+++ resolved
@@ -354,11 +354,8 @@
 $(call add-clean-step, rm -rf $(PRODUCT_OUT)/system/app/*)
 $(call add-clean-step, rm -rf $(PRODUCT_OUT)/obj/APPS/*)
 
-<<<<<<< HEAD
-=======
 # Added new build props
 $(call add-clean-step, rm -rf $(PRODUCT_OUT)/system/build.prop)
->>>>>>> b161297d
 
 # ************************************************
 # NEWER CLEAN STEPS MUST BE AT THE END OF THE LIST
