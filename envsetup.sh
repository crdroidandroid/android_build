function hmm() {
cat <<EOF
Invoke ". build/envsetup.sh" from your shell to add the following functions to your environment:
- lunch:   lunch <product_name>-<build_variant>
- tapas:   tapas [<App1> <App2> ...] [arm|x86|mips|armv5|arm64|x86_64|mips64] [eng|userdebug|user]
- croot:   Changes directory to the top of the tree.
- cout:    Changes directory to out.
- m:       Makes from the top of the tree.
- mm:      Builds all of the modules in the current directory, but not their dependencies.
- mmm:     Builds all of the modules in the supplied directories, but not their dependencies.
           To limit the modules being built use the syntax: mmm dir/:target1,target2.
- mma:     Builds all of the modules in the current directory, and their dependencies.
- mmp:     Builds all of the modules in the current directory and pushes them to the device.
- mmmp:    Builds all of the modules in the supplied directories and pushes them to the device.
- mmma:    Builds all of the modules in the supplied directories, and their dependencies.
- cgrep:   Greps on all local C/C++ files.
- ggrep:   Greps on all local Gradle files.
- jgrep:   Greps on all local Java files.
- resgrep: Greps on all local res/*.xml files.
- sgrep:   Greps on all local source files.
- godir:   Go to the directory containing a file.
- cmremote: Add git remote for CM Gerrit Review
- cmgerrit: A Git wrapper that fetches/pushes patch from/to CM Gerrit Review
- cmrebase: Rebase a Gerrit change and push it again
- aospremote: Add git remote for matching AOSP repository
- cafremote: Add git remote for matching CodeAurora repository.
- mka:      Builds using SCHED_BATCH on all processors
- mkap:     Builds the module(s) using mka and pushes them to the device.
- cmka:     Cleans and builds using mka.
- reposync: Parallel repo sync using ionice and SCHED_BATCH
- repopick: Utility to fetch changes from Gerrit.
- installboot: Installs a boot.img to the connected device.
- installrecovery: Installs a recovery.img to the connected device.

Look at the source to view more functions. The complete list is:
EOF
    T=$(gettop)
    for i in `cat $T/build/envsetup.sh | sed -n "/^[ \t]*function /s/function \([a-z_]*\).*/\1/p" | sort | uniq`; do
      echo "$i"
    done | column
}

# Get the value of a build variable as an absolute path.
function get_abs_build_var()
{
    T=$(gettop)
    if [ ! "$T" ]; then
        echo "Couldn't locate the top of the tree.  Try setting TOP." >&2
        return
    fi
    (\cd $T; CALLED_FROM_SETUP=true BUILD_SYSTEM=build/core \
      command make --no-print-directory -f build/core/config.mk dumpvar-abs-$1)
}

# Get the exact value of a build variable.
function get_build_var()
{
    T=$(gettop)
    if [ ! "$T" ]; then
        echo "Couldn't locate the top of the tree.  Try setting TOP." >&2
        return
    fi
    (\cd $T; CALLED_FROM_SETUP=true BUILD_SYSTEM=build/core \
      command make --no-print-directory -f build/core/config.mk dumpvar-$1)
}

# check to see if the supplied product is one we can build
function check_product()
{
    T=$(gettop)
    if [ ! "$T" ]; then
        echo "Couldn't locate the top of the tree.  Try setting TOP." >&2
        return
    fi

    if (echo -n $1 | grep -q -e "^crdroid_") ; then
       CRDROID_BUILD=$(echo -n $1 | sed -e 's/^crdroid_//g')
       export BUILD_NUMBER=$((date +%s%N ; echo $CRDROID_BUILD; hostname) | openssl sha1 | sed -e 's/.*=//g; s/ //g' | cut -c1-10)
    else
       CRDROID_BUILD=
    fi
    export CRDROID_BUILD

        TARGET_PRODUCT=$1 \
        TARGET_BUILD_VARIANT= \
        TARGET_BUILD_TYPE= \
        TARGET_BUILD_APPS= \
        get_build_var TARGET_DEVICE > /dev/null
    # hide successful answers, but allow the errors to show
}

VARIANT_CHOICES=(user userdebug eng)

# check to see if the supplied variant is valid
function check_variant()
{
    for v in ${VARIANT_CHOICES[@]}
    do
        if [ "$v" = "$1" ]
        then
            return 0
        fi
    done
    return 1
}

function setpaths()
{
    T=$(gettop)
    if [ ! "$T" ]; then
        echo "Couldn't locate the top of the tree.  Try setting TOP."
        return
    fi

    ##################################################################
    #                                                                #
    #              Read me before you modify this code               #
    #                                                                #
    #   This function sets ANDROID_BUILD_PATHS to what it is adding  #
    #   to PATH, and the next time it is run, it removes that from   #
    #   PATH.  This is required so lunch can be run more than once   #
    #   and still have working paths.                                #
    #                                                                #
    ##################################################################

    # Note: on windows/cygwin, ANDROID_BUILD_PATHS will contain spaces
    # due to "C:\Program Files" being in the path.

    # out with the old
    if [ -n "$ANDROID_BUILD_PATHS" ] ; then
        export PATH=${PATH/$ANDROID_BUILD_PATHS/}
    fi
    if [ -n "$ANDROID_PRE_BUILD_PATHS" ] ; then
        export PATH=${PATH/$ANDROID_PRE_BUILD_PATHS/}
        # strip leading ':', if any
        export PATH=${PATH/:%/}
    fi

    # and in with the new
    prebuiltdir=$(getprebuilt)
    gccprebuiltdir=$(get_abs_build_var ANDROID_GCC_PREBUILTS)

    # defined in core/config.mk
    targetgccversion=$(get_build_var TARGET_GCC_VERSION)
    targetgccversion2=$(get_build_var 2ND_TARGET_GCC_VERSION)
    export TARGET_GCC_VERSION=$targetgccversion

    # The gcc toolchain does not exists for windows/cygwin. In this case, do not reference it.
    export ANDROID_TOOLCHAIN=
    export ANDROID_TOOLCHAIN_2ND_ARCH=
    local ARCH=$(get_build_var TARGET_ARCH)
    case $ARCH in
        x86) toolchaindir=x86/x86_64-linux-android-$targetgccversion/bin
            ;;
        x86_64) toolchaindir=x86/x86_64-linux-android-$targetgccversion/bin
            ;;
        arm) toolchaindir=arm/arm-linux-androideabi-$targetgccversion/bin
            ;;
        arm64) toolchaindir=aarch64/aarch64-linux-android-$targetgccversion/bin;
               toolchaindir2=arm/arm-linux-androideabi-$targetgccversion2/bin
            ;;
        mips|mips64) toolchaindir=mips/mips64el-linux-android-$targetgccversion/bin
            ;;
        *)
            echo "Can't find toolchain for unknown architecture: $ARCH"
            toolchaindir=xxxxxxxxx
            ;;
    esac
    if [ -d "$gccprebuiltdir/$toolchaindir" ]; then
        export ANDROID_TOOLCHAIN=$gccprebuiltdir/$toolchaindir
    fi

    if [ -d "$gccprebuiltdir/$toolchaindir2" ]; then
        export ANDROID_TOOLCHAIN_2ND_ARCH=$gccprebuiltdir/$toolchaindir2
    fi

    unset ANDROID_KERNEL_TOOLCHAIN_PATH
    case $ARCH in
        arm)
            # Legacy toolchain configuration used for ARM kernel compilation
            toolchaindir=arm/arm-eabi-$targetgccversion/bin
            if [ -d "$gccprebuiltdir/$toolchaindir" ]; then
                 export ARM_EABI_TOOLCHAIN="$gccprebuiltdir/$toolchaindir"
                 ANDROID_KERNEL_TOOLCHAIN_PATH="$ARM_EABI_TOOLCHAIN":
            fi
            ;;
        *)
            # No need to set ARM_EABI_TOOLCHAIN for other ARCHs
            ;;
    esac

    export ANDROID_DEV_SCRIPTS=$T/development/scripts:$T/prebuilts/devtools/tools
    export ANDROID_BUILD_PATHS=$(get_build_var ANDROID_BUILD_PATHS):$ANDROID_TOOLCHAIN:$ANDROID_TOOLCHAIN_2ND_ARCH:$ANDROID_KERNEL_TOOLCHAIN_PATH$ANDROID_DEV_SCRIPTS:

    # If prebuilts/android-emulator/<system>/ exists, prepend it to our PATH
    # to ensure that the corresponding 'emulator' binaries are used.
    case $(uname -s) in
        Darwin)
            ANDROID_EMULATOR_PREBUILTS=$T/prebuilts/android-emulator/darwin-x86_64
            ;;
        Linux)
            ANDROID_EMULATOR_PREBUILTS=$T/prebuilts/android-emulator/linux-x86_64
            ;;
        *)
            ANDROID_EMULATOR_PREBUILTS=
            ;;
    esac
    if [ -n "$ANDROID_EMULATOR_PREBUILTS" -a -d "$ANDROID_EMULATOR_PREBUILTS" ]; then
        ANDROID_BUILD_PATHS=$ANDROID_BUILD_PATHS$ANDROID_EMULATOR_PREBUILTS:
        export ANDROID_EMULATOR_PREBUILTS
    fi

    export PATH=$ANDROID_BUILD_PATHS$PATH

    unset ANDROID_JAVA_TOOLCHAIN
    unset ANDROID_PRE_BUILD_PATHS
    if [ -n "$JAVA_HOME" ]; then
        export ANDROID_JAVA_TOOLCHAIN=$JAVA_HOME/bin
        export ANDROID_PRE_BUILD_PATHS=$ANDROID_JAVA_TOOLCHAIN:
        export PATH=$ANDROID_PRE_BUILD_PATHS$PATH
    fi

    unset ANDROID_PRODUCT_OUT
    export ANDROID_PRODUCT_OUT=$(get_abs_build_var PRODUCT_OUT)
    export OUT=$ANDROID_PRODUCT_OUT

    unset ANDROID_HOST_OUT
    export ANDROID_HOST_OUT=$(get_abs_build_var HOST_OUT)

    # needed for building linux on MacOS
    # TODO: fix the path
    #export HOST_EXTRACFLAGS="-I "$T/system/kernel_headers/host_include
}

function printconfig()
{
    T=$(gettop)
    if [ ! "$T" ]; then
        echo "Couldn't locate the top of the tree.  Try setting TOP." >&2
        return
    fi
    get_build_var report_config
}

function set_stuff_for_environment()
{
    settitle
    set_java_home
    setpaths
    set_sequence_number

    # With this environment variable new GCC can apply colors to warnings/errors
    export GCC_COLORS='error=01;31:warning=01;35:note=01;36:caret=01;32:locus=01:quote=01'
}

function set_sequence_number()
{
    export BUILD_ENV_SEQUENCE_NUMBER=10
}

function settitle()
{
    if [ "$STAY_OFF_MY_LAWN" = "" ]; then
        local arch=$(gettargetarch)
        local product=$TARGET_PRODUCT
        local variant=$TARGET_BUILD_VARIANT
        local apps=$TARGET_BUILD_APPS
        if [ -z "$PROMPT_COMMAND"  ]; then
            # No prompts
            PROMPT_COMMAND="echo -ne \"\033]0;${USER}@${HOSTNAME}: ${PWD}\007\""
        elif [ -z "$(echo $PROMPT_COMMAND | grep '033]0;')" ]; then
            # Prompts exist, but no hardstatus
            PROMPT_COMMAND="echo -ne \"\033]0;${USER}@${HOSTNAME}: ${PWD}\007\";${PROMPT_COMMAND}"
        fi
        if [ ! -z "$ANDROID_PROMPT_PREFIX" ]; then
            PROMPT_COMMAND="$(echo $PROMPT_COMMAND | sed -e 's/$ANDROID_PROMPT_PREFIX //g')"
        fi

        if [ -z "$apps" ]; then
            ANDROID_PROMPT_PREFIX="[${arch}-${product}-${variant}]"
        else
            ANDROID_PROMPT_PREFIX="[$arch $apps $variant]"
        fi
        export ANDROID_PROMPT_PREFIX

        # Inject build data into hardstatus
        export PROMPT_COMMAND="$(echo $PROMPT_COMMAND | sed -e 's/\\033]0;\(.*\)\\007/\\033]0;$ANDROID_PROMPT_PREFIX \1\\007/g')"
    fi
}

function check_bash_version()
{
    # Keep us from trying to run in something that isn't bash.
    if [ -z "${BASH_VERSION}" ]; then
        return 1
    fi

    # Keep us from trying to run in bash that's too old.
    if [ "${BASH_VERSINFO[0]}" -lt 4 ] ; then
        return 2
    fi

    return 0
}

function choosetype()
{
    echo "Build type choices are:"
    echo "     1. release"
    echo "     2. debug"
    echo

    local DEFAULT_NUM DEFAULT_VALUE
    DEFAULT_NUM=1
    DEFAULT_VALUE=release

    export TARGET_BUILD_TYPE=
    local ANSWER
    while [ -z $TARGET_BUILD_TYPE ]
    do
        echo -n "Which would you like? ["$DEFAULT_NUM"] "
        if [ -z "$1" ] ; then
            read ANSWER
        else
            echo $1
            ANSWER=$1
        fi
        case $ANSWER in
        "")
            export TARGET_BUILD_TYPE=$DEFAULT_VALUE
            ;;
        1)
            export TARGET_BUILD_TYPE=release
            ;;
        release)
            export TARGET_BUILD_TYPE=release
            ;;
        2)
            export TARGET_BUILD_TYPE=debug
            ;;
        debug)
            export TARGET_BUILD_TYPE=debug
            ;;
        *)
            echo
            echo "I didn't understand your response.  Please try again."
            echo
            ;;
        esac
        if [ -n "$1" ] ; then
            break
        fi
    done

    set_stuff_for_environment
}

#
# This function isn't really right:  It chooses a TARGET_PRODUCT
# based on the list of boards.  Usually, that gets you something
# that kinda works with a generic product, but really, you should
# pick a product by name.
#
function chooseproduct()
{
    if [ "x$TARGET_PRODUCT" != x ] ; then
        default_value=$TARGET_PRODUCT
    else
        default_value=full
    fi

    export TARGET_PRODUCT=
    local ANSWER
    while [ -z "$TARGET_PRODUCT" ]
    do
        echo -n "Which product would you like? [$default_value] "
        if [ -z "$1" ] ; then
            read ANSWER
        else
            echo $1
            ANSWER=$1
        fi

        if [ -z "$ANSWER" ] ; then
            export TARGET_PRODUCT=$default_value
        else
            if check_product $ANSWER
            then
                export TARGET_PRODUCT=$ANSWER
            else
                echo "** Not a valid product: $ANSWER"
            fi
        fi
        if [ -n "$1" ] ; then
            break
        fi
    done

    set_stuff_for_environment
}

function choosevariant()
{
    echo "Variant choices are:"
    local index=1
    local v
    for v in ${VARIANT_CHOICES[@]}
    do
        # The product name is the name of the directory containing
        # the makefile we found, above.
        echo "     $index. $v"
        index=$(($index+1))
    done

    local default_value=eng
    local ANSWER

    export TARGET_BUILD_VARIANT=
    while [ -z "$TARGET_BUILD_VARIANT" ]
    do
        echo -n "Which would you like? [$default_value] "
        if [ -z "$1" ] ; then
            read ANSWER
        else
            echo $1
            ANSWER=$1
        fi

        if [ -z "$ANSWER" ] ; then
            export TARGET_BUILD_VARIANT=$default_value
        elif (echo -n $ANSWER | grep -q -e "^[0-9][0-9]*$") ; then
            if [ "$ANSWER" -le "${#VARIANT_CHOICES[@]}" ] ; then
                export TARGET_BUILD_VARIANT=${VARIANT_CHOICES[$(($ANSWER-1))]}
            fi
        else
            if check_variant $ANSWER
            then
                export TARGET_BUILD_VARIANT=$ANSWER
            else
                echo "** Not a valid variant: $ANSWER"
            fi
        fi
        if [ -n "$1" ] ; then
            break
        fi
    done
}

function choosecombo()
{
    choosetype $1

    echo
    echo
    chooseproduct $2

    echo
    echo
    choosevariant $3

    echo
    set_stuff_for_environment
    printconfig
}

# Clear this variable.  It will be built up again when the vendorsetup.sh
# files are included at the end of this file.
unset LUNCH_MENU_CHOICES
function add_lunch_combo()
{
    local new_combo=$1
    local c
    for c in ${LUNCH_MENU_CHOICES[@]} ; do
        if [ "$new_combo" = "$c" ] ; then
            return
        fi
    done
    LUNCH_MENU_CHOICES=(${LUNCH_MENU_CHOICES[@]} $new_combo)
}

# add the default one here
add_lunch_combo aosp_arm-eng
add_lunch_combo aosp_arm64-eng
add_lunch_combo aosp_mips-eng
add_lunch_combo aosp_mips64-eng
add_lunch_combo aosp_x86-eng
add_lunch_combo aosp_x86_64-eng

function print_lunch_menu()
{
    local uname=$(uname)
    echo
    echo "You're building on" $uname
    if [ "$(uname)" = "Darwin" ] ; then
       echo "  (ohai, koush!)"
    fi
    echo
    if [ "z${CRDROID_DEVICES_ONLY}" != "z" ]; then
       echo "Breakfast menu... pick a combo:"
    else
       echo "Lunch menu... pick a combo:"
    fi

    local i=1
    local choice
    for choice in ${LUNCH_MENU_CHOICES[@]}
    do
        echo " $i. $choice "
        i=$(($i+1))
    done | column

    if [ "z${CRDROID_DEVICES_ONLY}" != "z" ]; then
       echo "... and don't forget the bacon!"
    fi

    echo
}

function brunch()
{
    breakfast $*
    if [ $? -eq 0 ]; then
        mka crdroid
    else
        echo "No such item in brunch menu. Try 'breakfast'"
        return 1
    fi
    return $?
}

function breakfast()
{
    target=$1
    local variant=$2
    CRDROID_DEVICES_ONLY="true"
    unset LUNCH_MENU_CHOICES
    add_lunch_combo full-eng
    for f in `/bin/ls vendor/crdroid/vendorsetup.sh 2> /dev/null`
        do
            echo "including $f"
            . $f
        done
    unset f

    if [ $# -eq 0 ]; then
        # No arguments, so let's have the full menu
        lunch
    else
        echo "z$target" | grep -q "-"
        if [ $? -eq 0 ]; then
            # A buildtype was specified, assume a full device name
            lunch $target
        else
            # This is probably just the CRDROID model name
            if [ -z "$variant" ]; then
                variant="userdebug"
            fi
            lunch crdroid_$target-$variant
        fi
    fi
    return $?
}

alias bib=breakfast

function lunch()
{
    local answer
    LUNCH_MENU_CHOICES=($(for l in ${LUNCH_MENU_CHOICES[@]}; do echo "$l"; done | sort))

    if [ "$1" ] ; then
        answer=$1
    else
        print_lunch_menu
        echo -n "Which would you like? [aosp_arm-eng] "
        read answer
    fi

    local selection=

    if [ -z "$answer" ]
    then
        selection=aosp_arm-eng
    elif (echo -n $answer | grep -q -e "^[0-9][0-9]*$")
    then
        if [ $answer -le ${#LUNCH_MENU_CHOICES[@]} ]
        then
            selection=${LUNCH_MENU_CHOICES[$(($answer-1))]}
        fi
    elif (echo -n $answer | grep -q -e "^[^\-][^\-]*-[^\-][^\-]*$")
    then
        selection=$answer
    fi

    if [ -z "$selection" ]
    then
        echo
        echo "Invalid lunch combo: $answer"
        return 1
    fi

    export TARGET_BUILD_APPS=

    local product=$(echo -n $selection | sed -e "s/-.*$//")
    check_product $product
    if [ $? -ne 0 ]
    then
        # if we can't find a product, try to grab it off the CRDROID github
        T=$(gettop)
        pushd $T > /dev/null
        build/tools/roomservice.py $product
        popd > /dev/null
        check_product $product
    else
        build/tools/roomservice.py $product true
    fi
    if [ $? -ne 0 ]
    then
        echo
        echo "** Don't have a product spec for: '$product'"
        echo "** Do you have the right repo manifest?"
        product=
    fi

    local variant=$(echo -n $selection | sed -e "s/^[^\-]*-//")
    check_variant $variant
    if [ $? -ne 0 ]
    then
        echo
        echo "** Invalid variant: '$variant'"
        echo "** Must be one of ${VARIANT_CHOICES[@]}"
        variant=
    fi

    if [ -z "$product" -o -z "$variant" ]
    then
        echo
        return 1
    fi

    export TARGET_PRODUCT=$product
    export TARGET_BUILD_VARIANT=$variant
    export TARGET_BUILD_TYPE=release

    echo

    if [[ $USE_PREBUILT_CHROMIUM -eq 1 ]]; then
        chromium_prebuilt
    else
        # Unset flag in case user opts out later on
        export PRODUCT_PREBUILT_WEBVIEWCHROMIUM=""
    fi

    fixup_common_out_dir

    set_stuff_for_environment
    printconfig

}

# Tab completion for lunch.
function _lunch()
{
    local cur prev opts
    COMPREPLY=()
    cur="${COMP_WORDS[COMP_CWORD]}"
    prev="${COMP_WORDS[COMP_CWORD-1]}"

    COMPREPLY=( $(compgen -W "${LUNCH_MENU_CHOICES[*]}" -- ${cur}) )
    return 0
}
complete -F _lunch lunch 2>/dev/null

# Configures the build to build unbundled apps.
# Run tapas with one or more app names (from LOCAL_PACKAGE_NAME)
function tapas()
{
    local arch="$(echo $* | xargs -n 1 echo | \grep -E '^(arm|x86|mips|armv5|arm64|x86_64|mips64)$' | xargs)"
    local variant="$(echo $* | xargs -n 1 echo | \grep -E '^(user|userdebug|eng)$' | xargs)"
    local density="$(echo $* | xargs -n 1 echo | \grep -E '^(ldpi|mdpi|tvdpi|hdpi|xhdpi|xxhdpi|xxxhdpi|alldpi)$' | xargs)"
    local apps="$(echo $* | xargs -n 1 echo | \grep -E -v '^(user|userdebug|eng|arm|x86|mips|armv5|arm64|x86_64|mips64|ldpi|mdpi|tvdpi|hdpi|xhdpi|xxhdpi|xxxhdpi|alldpi)$' | xargs)"

    if [ $(echo $arch | wc -w) -gt 1 ]; then
        echo "tapas: Error: Multiple build archs supplied: $arch"
        return
    fi
    if [ $(echo $variant | wc -w) -gt 1 ]; then
        echo "tapas: Error: Multiple build variants supplied: $variant"
        return
    fi
    if [ $(echo $density | wc -w) -gt 1 ]; then
        echo "tapas: Error: Multiple densities supplied: $density"
        return
    fi

    local product=full
    case $arch in
      x86)    product=full_x86;;
      mips)   product=full_mips;;
      armv5)  product=generic_armv5;;
      arm64)  product=aosp_arm64;;
      x86_64) product=aosp_x86_64;;
      mips64)  product=aosp_mips64;;
    esac
    if [ -z "$variant" ]; then
        variant=eng
    fi
    if [ -z "$apps" ]; then
        apps=all
    fi
    if [ -z "$density" ]; then
        density=alldpi
    fi

    export TARGET_PRODUCT=$product
    export TARGET_BUILD_VARIANT=$variant
    export TARGET_BUILD_DENSITY=$density
    export TARGET_BUILD_TYPE=release
    export TARGET_BUILD_APPS=$apps

    set_stuff_for_environment
    printconfig
}

function eat()
{
    if [ "$OUT" ] ; then
        MODVERSION=$(get_build_var CRDROID_VERSION)
        ZIPFILE=crdroid-$MODVERSION.zip
        ZIPPATH=$OUT/$ZIPFILE
        if [ ! -f $ZIPPATH ] ; then
            echo "Nothing to eat"
            return 1
        fi
        adb start-server # Prevent unexpected starting server message from adb get-state in the next line
        if [ $(adb get-state) != device -a $(adb shell busybox test -e /sbin/recovery 2> /dev/null; echo $?) != 0 ] ; then
            echo "No device is online. Waiting for one..."
            echo "Please connect USB and/or enable USB debugging"
            until [ $(adb get-state) = device -o $(adb shell busybox test -e /sbin/recovery 2> /dev/null; echo $?) = 0 ];do
                sleep 1
            done
            echo "Device Found.."
        fi
    if (adb shell cat /system/build.prop | grep -q "ro.crdroid.device=$CRDROID_BUILD");
    then
        # if adbd isn't root we can't write to /cache/recovery/
        adb root
        sleep 1
        adb wait-for-device
        cat << EOF > /tmp/command
--sideload
EOF
        if adb push /tmp/command /cache/recovery/ ; then
            echo "Rebooting into recovery for sideload installation"
            adb reboot recovery
            adb wait-for-sideload
            adb sideload $ZIPPATH
        fi
        rm /tmp/command
    else
        echo "Nothing to eat"
        return 1
    fi
    return $?
    else
        echo "The connected device does not appear to be $CRDROID_BUILD, run away!"
    fi
}

function omnom
{
    brunch $*
    eat
}

function gettop
{
    local TOPFILE=build/core/envsetup.mk
    if [ -n "$TOP" -a -f "$TOP/$TOPFILE" ] ; then
        # The following circumlocution ensures we remove symlinks from TOP.
        (cd $TOP; PWD= /bin/pwd)
    else
        if [ -f $TOPFILE ] ; then
            # The following circumlocution (repeated below as well) ensures
            # that we record the true directory name and not one that is
            # faked up with symlink names.
            PWD= /bin/pwd
        else
            local HERE=$PWD
            T=
            while [ \( ! \( -f $TOPFILE \) \) -a \( $PWD != "/" \) ]; do
                \cd ..
                T=`PWD= /bin/pwd -P`
            done
            \cd $HERE
            if [ -f "$T/$TOPFILE" ]; then
                echo $T
            fi
        fi
    fi
}

# Return driver for "make", if any (eg. static analyzer)
function getdriver()
{
    local T="$1"
    test "$WITH_STATIC_ANALYZER" = "0" && unset WITH_STATIC_ANALYZER
    if [ -n "$WITH_STATIC_ANALYZER" ]; then
        echo "\
$T/prebuilts/misc/linux-x86/analyzer/tools/scan-build/scan-build \
--use-analyzer $T/prebuilts/misc/linux-x86/analyzer/bin/analyzer \
--status-bugs \
--top=$T"
    fi
}

function m()
{
    local T=$(gettop)
    local DRV=$(getdriver $T)
    if [ "$T" ]; then
        $DRV make -C $T -f build/core/main.mk $@
    else
        echo "Couldn't locate the top of the tree.  Try setting TOP."
    fi
}

function findmakefile()
{
    TOPFILE=build/core/envsetup.mk
    local HERE=$PWD
    T=
    while [ \( ! \( -f $TOPFILE \) \) -a \( $PWD != "/" \) ]; do
        T=`PWD= /bin/pwd`
        if [ -f "$T/Android.mk" ]; then
            echo $T/Android.mk
            \cd $HERE
            return
        fi
        \cd ..
    done
    \cd $HERE
}

function mm()
{
    local T=$(gettop)
    local DRV=$(getdriver $T)
    # If we're sitting in the root of the build tree, just do a
    # normal make.
    if [ -f build/core/envsetup.mk -a -f Makefile ]; then
        $DRV make $@
    else
        # Find the closest Android.mk file.
        local M=$(findmakefile)
        local MODULES=
        local GET_INSTALL_PATH=
        local ARGS=
        # Remove the path to top as the makefilepath needs to be relative
        local M=`echo $M|sed 's:'$T'/::'`
        if [ ! "$T" ]; then
            echo "Couldn't locate the top of the tree.  Try setting TOP."
        elif [ ! "$M" ]; then
            echo "Couldn't locate a makefile from the current directory."
        else
            for ARG in $@; do
                case $ARG in
                  GET-INSTALL-PATH) GET_INSTALL_PATH=$ARG;;
                esac
            done
            if [ -n "$GET_INSTALL_PATH" ]; then
              MODULES=
              ARGS=GET-INSTALL-PATH
            else
              MODULES=all_modules
              ARGS=$@
            fi
            ONE_SHOT_MAKEFILE=$M $DRV make -C $T -f build/core/main.mk $MODULES $ARGS
        fi
    fi
}

function mmm()
{
    local T=$(gettop)
    local DRV=$(getdriver $T)
    if [ "$T" ]; then
        local MAKEFILE=
        local MODULES=
        local ARGS=
        local DIR TO_CHOP
        local GET_INSTALL_PATH=
        local DASH_ARGS=$(echo "$@" | awk -v RS=" " -v ORS=" " '/^-.*$/')
        local DIRS=$(echo "$@" | awk -v RS=" " -v ORS=" " '/^[^-].*$/')
        for DIR in $DIRS ; do
            MODULES=`echo $DIR | sed -n -e 's/.*:\(.*$\)/\1/p' | sed 's/,/ /'`
            if [ "$MODULES" = "" ]; then
                MODULES=all_modules
            fi
            DIR=`echo $DIR | sed -e 's/:.*//' -e 's:/$::'`
            if [ -f $DIR/Android.mk ]; then
                local TO_CHOP=`(\cd -P -- $T && pwd -P) | wc -c | tr -d ' '`
                local TO_CHOP=`expr $TO_CHOP + 1`
                local START=`PWD= /bin/pwd`
                local MFILE=`echo $START | cut -c${TO_CHOP}-`
                if [ "$MFILE" = "" ] ; then
                    MFILE=$DIR/Android.mk
                else
                    MFILE=$MFILE/$DIR/Android.mk
                fi
                MAKEFILE="$MAKEFILE $MFILE"
            else
                case $DIR in
                  showcommands | snod | dist | incrementaljavac) ARGS="$ARGS $DIR";;
                  GET-INSTALL-PATH) GET_INSTALL_PATH=$DIR;;
                  *) echo "No Android.mk in $DIR."; return 1;;
                esac
            fi
        done
        if [ -n "$GET_INSTALL_PATH" ]; then
          ARGS=$GET_INSTALL_PATH
          MODULES=
        fi
        ONE_SHOT_MAKEFILE="$MAKEFILE" $DRV make -C $T -f build/core/main.mk $DASH_ARGS $MODULES $ARGS
    else
        echo "Couldn't locate the top of the tree.  Try setting TOP."
    fi
}

function mma()
{
  local T=$(gettop)
  local DRV=$(getdriver $T)
  if [ -f build/core/envsetup.mk -a -f Makefile ]; then
    $DRV make $@
  else
    if [ ! "$T" ]; then
      echo "Couldn't locate the top of the tree.  Try setting TOP."
    fi
    local MY_PWD=`PWD= /bin/pwd|sed 's:'$T'/::'`
    $DRV make -C $T -f build/core/main.mk $@ all_modules BUILD_MODULES_IN_PATHS="$MY_PWD"
  fi
}

function mmma()
{
  local T=$(gettop)
  local DRV=$(getdriver $T)
  if [ "$T" ]; then
    local DASH_ARGS=$(echo "$@" | awk -v RS=" " -v ORS=" " '/^-.*$/')
    local DIRS=$(echo "$@" | awk -v RS=" " -v ORS=" " '/^[^-].*$/')
    local MY_PWD=`PWD= /bin/pwd`
    if [ "$MY_PWD" = "$T" ]; then
      MY_PWD=
    else
      MY_PWD=`echo $MY_PWD|sed 's:'$T'/::'`
    fi
    local DIR=
    local MODULE_PATHS=
    local ARGS=
    for DIR in $DIRS ; do
      if [ -d $DIR ]; then
        if [ "$MY_PWD" = "" ]; then
          MODULE_PATHS="$MODULE_PATHS $DIR"
        else
          MODULE_PATHS="$MODULE_PATHS $MY_PWD/$DIR"
        fi
      else
        case $DIR in
          showcommands | snod | dist | incrementaljavac) ARGS="$ARGS $DIR";;
          *) echo "Couldn't find directory $DIR"; return 1;;
        esac
      fi
    done
    $DRV make -C $T -f build/core/main.mk $DASH_ARGS $ARGS all_modules BUILD_MODULES_IN_PATHS="$MODULE_PATHS"
  else
    echo "Couldn't locate the top of the tree.  Try setting TOP."
  fi
}

function croot()
{
    T=$(gettop)
    if [ "$T" ]; then
        \cd $(gettop)
    else
        echo "Couldn't locate the top of the tree.  Try setting TOP."
    fi
}

function cout()
{
    if [  "$OUT" ]; then
        cd $OUT
    else
        echo "Couldn't locate out directory.  Try setting OUT."
    fi
}

function cproj()
{
    TOPFILE=build/core/envsetup.mk
    local HERE=$PWD
    T=
    while [ \( ! \( -f $TOPFILE \) \) -a \( $PWD != "/" \) ]; do
        T=$PWD
        if [ -f "$T/Android.mk" ]; then
            \cd $T
            return
        fi
        \cd ..
    done
    \cd $HERE
    echo "can't find Android.mk"
}

# simplified version of ps; output in the form
# <pid> <procname>
function qpid() {
    local prepend=''
    local append=''
    if [ "$1" = "--exact" ]; then
        prepend=' '
        append='$'
        shift
    elif [ "$1" = "--help" -o "$1" = "-h" ]; then
		echo "usage: qpid [[--exact] <process name|pid>"
		return 255
	fi

    local EXE="$1"
    if [ "$EXE" ] ; then
		qpid | \grep "$prepend$EXE$append"
	else
		adb shell ps \
			| tr -d '\r' \
			| sed -e 1d -e 's/^[^ ]* *\([0-9]*\).* \([^ ]*\)$/\1 \2/'
	fi
}

function pid()
{
    local prepend=''
    local append=''
    if [ "$1" = "--exact" ]; then
        prepend=' '
        append='$'
        shift
    fi
    local EXE="$1"
    if [ "$EXE" ] ; then
        local PID=`adb shell ps \
            | tr -d '\r' \
            | \grep "$prepend$EXE$append" \
            | sed -e 's/^[^ ]* *\([0-9]*\).*$/\1/'`
        echo "$PID"
    else
        echo "usage: pid [--exact] <process name>"
		return 255
    fi
}

# coredump_setup - enable core dumps globally for any process
#                  that has the core-file-size limit set correctly
#
# NOTE: You must call also coredump_enable for a specific process
#       if its core-file-size limit is not set already.
# NOTE: Core dumps are written to ramdisk; they will not survive a reboot!

function coredump_setup()
{
	echo "Getting root...";
	adb root;
	adb wait-for-device;

	echo "Remounting root parition read-write...";
	adb shell mount -w -o remount -t rootfs rootfs;
	sleep 1;
	adb wait-for-device;
	adb shell mkdir -p /cores;
	adb shell mount -t tmpfs tmpfs /cores;
	adb shell chmod 0777 /cores;

	echo "Granting SELinux permission to dump in /cores...";
	adb shell restorecon -R /cores;

	echo "Set core pattern.";
	adb shell 'echo /cores/core.%p > /proc/sys/kernel/core_pattern';

	echo "Done."
}

# coredump_enable - enable core dumps for the specified process
# $1 = PID of process (e.g., $(pid mediaserver))
#
# NOTE: coredump_setup must have been called as well for a core
#       dump to actually be generated.

function coredump_enable()
{
	local PID=$1;
	if [ -z "$PID" ]; then
		printf "Expecting a PID!\n";
		return;
	fi;
	echo "Setting core limit for $PID to infinite...";
	adb shell prlimit $PID 4 -1 -1
}

# core - send SIGV and pull the core for process
# $1 = PID of process (e.g., $(pid mediaserver))
#
# NOTE: coredump_setup must be called once per boot for core dumps to be
#       enabled globally.

function core()
{
	local PID=$1;

	if [ -z "$PID" ]; then
		printf "Expecting a PID!\n";
		return;
	fi;

	local CORENAME=core.$PID;
	local COREPATH=/cores/$CORENAME;
	local SIG=SEGV;

	coredump_enable $1;

	local done=0;
	while [ $(adb shell "[ -d /proc/$PID ] && echo -n yes") ]; do
		printf "\tSending SIG%s to %d...\n" $SIG $PID;
		adb shell kill -$SIG $PID;
		sleep 1;
	done;

	adb shell "while [ ! -f $COREPATH ] ; do echo waiting for $COREPATH to be generated; sleep 1; done"
	echo "Done: core is under $COREPATH on device.";
}

# systemstack - dump the current stack trace of all threads in the system process
# to the usual ANR traces file
function systemstack()
{
    stacks system_server
}

function stacks()
{
    if [[ $1 =~ ^[0-9]+$ ]] ; then
        local PID="$1"
    elif [ "$1" ] ; then
        local PIDLIST="$(pid $1)"
        if [[ $PIDLIST =~ ^[0-9]+$ ]] ; then
            local PID="$PIDLIST"
        elif [ "$PIDLIST" ] ; then
            echo "more than one process: $1"
        else
            echo "no such process: $1"
        fi
    else
        echo "usage: stacks [pid|process name]"
    fi

    if [ "$PID" ] ; then
        # Determine whether the process is native
        if adb shell ls -l /proc/$PID/exe | grep -q /system/bin/app_process ; then
            # Dump stacks of Dalvik process
            local TRACES=/data/anr/traces.txt
            local ORIG=/data/anr/traces.orig
            local TMP=/data/anr/traces.tmp

            # Keep original traces to avoid clobbering
            adb shell mv $TRACES $ORIG

            # Make sure we have a usable file
            adb shell touch $TRACES
            adb shell chmod 666 $TRACES

            # Dump stacks and wait for dump to finish
            adb shell kill -3 $PID
            adb shell notify $TRACES >/dev/null

            # Restore original stacks, and show current output
            adb shell mv $TRACES $TMP
            adb shell mv $ORIG $TRACES
            adb shell cat $TMP
        else
            # Dump stacks of native process
            local USE64BIT="$(is64bit $PID)"
            adb shell debuggerd$USE64BIT -b $PID
        fi
    fi
}

function gdbwrapper()
{
    local GDB_CMD="$1"
    shift 1
    $GDB_CMD -x "$@"
}

function get_symbols_directory()
{
    echo $(get_abs_build_var TARGET_OUT_UNSTRIPPED)
}

# Read the ELF header from /proc/$PID/exe to determine if the process is
# 64-bit.
function is64bit()
{
    local PID="$1"
    if [ "$PID" ] ; then
        if [[ "$(adb shell cat /proc/$PID/exe | xxd -l 1 -s 4 -ps)" -eq "02" ]] ; then
            echo "64"
        else
            echo ""
        fi
    else
        echo ""
    fi
}

function adb_get_product_device() {
  echo `adb shell getprop ro.product.device | sed s/.$//`
}

# returns 0 when process is not traced
function adb_get_traced_by() {
  echo `adb shell cat /proc/$1/status | grep -e "^TracerPid:" | sed "s/^TracerPid:\t//" | sed s/.$//`
}

function gdbclient() {
  # TODO:
  # 1. Check for ANDROID_SERIAL/multiple devices
  local PROCESS_NAME="n/a"
  local PID=$1
  local PORT=5039
  if [ -z "$PID" ]; then
    echo "Usage: gdbclient <pid|processname> [port number]"
    return -1
  fi
  local DEVICE=$(adb_get_product_device)

  if [ -z "$DEVICE" ]; then
    echo "Error: Unable to get device name. Please check if device is connected and ANDROID_SERIAL is set."
    return -2
  fi

  if [ -n "$2" ]; then
    PORT=$2
  fi

  local ROOT=$(gettop)
  if [ -z "$ROOT" ]; then
    # This is for the situation with downloaded symbols (from the build server)
    # we check if they are available.
    ROOT=`realpath .`
  fi

  local OUT_ROOT="$ROOT/out/target/product/$DEVICE"
  local SYMBOLS_DIR="$OUT_ROOT/symbols"

  if [ ! -d $SYMBOLS_DIR ]; then
    echo "Error: couldn't find symbols: $SYMBOLS_DIR does not exist or is not a directory."
    return -3
  fi

  # let's figure out which executable we are about to debug

  # check if user specified a name -> resolve to pid
  if [[ ! "$PID" =~ ^[0-9]+$ ]] ; then
    PROCESS_NAME=$PID
    PID=$(pid --exact $PROCESS_NAME)
    if [ -z "$PID" ]; then
      echo "Error: couldn't resolve pid by process name: $PROCESS_NAME"
      return -4
    fi
  fi

  local EXE=`adb shell readlink /proc/$PID/exe | sed s/.$//`
  # TODO: print error in case there is no such pid
  local LOCAL_EXE_PATH=$SYMBOLS_DIR$EXE

  if [ ! -f $LOCAL_EXE_PATH ]; then
    echo "Error: unable to find symbols for executable $EXE: file $LOCAL_EXE_PATH does not exist"
    return -5
  fi

  local USE64BIT=""

  if [[ "$(file $LOCAL_EXE_PATH)" =~ 64-bit ]]; then
    USE64BIT="64"
  fi

  local GDB=
  local GDB64=
  local CPU_ABI=`adb shell getprop ro.product.cpu.abilist | sed s/.$//`
  # TODO: we assume these are available via $PATH
  if [[ $CPU_ABI =~ (^|,)arm64 ]]; then
    GDB=arm-linux-androideabi-gdb
    GDB64=aarch64-linux-android-gdb
  elif [[ $CPU_ABI =~ (^|,)arm ]]; then
    GDB=arm-linux-androideabi-gdb
  elif [[ $CPU_ABI =~ (^|,)x86_64 ]]; then
    GDB=x86_64-linux-androideabi-gdb
  elif [[ $CPU_ABI =~ (^|,)x86 ]]; then
    GDB=x86_64-linux-androideabi-gdb
  elif [[ $CPU_ABI =~ (^|,)mips64 ]]; then
    GDB=mipsel-linux-android-gdb
    GDB64=mips64el-linux-android-gdb
  elif [[ $CPU_ABI =~ (^|,)mips ]]; then
    GDB=mipsel-linux-android-gdb
  else
    echo "Error: unrecognized cpu.abilist: $CPU_ABI"
    return -6
  fi

  # TODO: check if tracing process is gdbserver and not some random strace...
  if [ $(adb_get_traced_by $PID) -eq 0 ]; then
    # start gdbserver
    echo "Starting gdbserver..."
    # TODO: check if adb is already listening $PORT
    # to avoid unnecessary calls
    echo ". adb forward for port=$PORT..."
    adb forward tcp:$PORT tcp:$PORT
    echo ". starting gdbserver to attach to pid=$PID..."
    adb shell gdbserver$USE64BIT :$PORT --attach $PID &
    echo ". give it couple of seconds to start..."
    sleep 2
    echo ". done"
  else
    echo "It looks like gdbserver is already attached to $PID (process is traced), trying to connect to it using local port=$PORT"
  fi

  local OUT_SO_SYMBOLS=$SYMBOLS_DIR/system/lib$USE64BIT
  local OUT_VENDOR_SO_SYMBOLS=$SYMBOLS_DIR/vendor/lib$USE64BIT
  local ART_CMD=""

  echo >|"$OUT_ROOT/gdbclient.cmds" "set solib-absolute-prefix $SYMBOLS_DIR"
  echo >>"$OUT_ROOT/gdbclient.cmds" "set solib-search-path $OUT_SO_SYMBOLS:$OUT_SO_SYMBOLS/hw:$OUT_SO_SYMBOLS/ssl/engines:$OUT_SO_SYMBOLS/drm:$OUT_SO_SYMBOLS/egl:$OUT_SO_SYMBOLS/soundfx:$OUT_VENDOR_SO_SYMBOLS:$OUT_VENDOR_SO_SYMBOLS/hw:$OUT_VENDOR_SO_SYMBOLS/egl"
  local DALVIK_GDB_SCRIPT=$ROOT/development/scripts/gdb/dalvik.gdb
  if [ -f $DALVIK_GDB_SCRIPT ]; then
    echo >>"$OUT_ROOT/gdbclient.cmds" "source $DALVIK_GDB_SCRIPT"
    ART_CMD="art-on"
  else
    echo "Warning: couldn't find $DALVIK_GDB_SCRIPT - ART debugging options will not be available"
  fi
  echo >>"$OUT_ROOT/gdbclient.cmds" "target remote :$PORT"
  if [[ $EXE =~ (^|/)(app_process|dalvikvm)(|32|64)$ ]]; then
    echo >> "$OUT_ROOT/gdbclient.cmds" $ART_CMD
  fi

  echo >>"$OUT_ROOT/gdbclient.cmds" ""

  local WHICH_GDB=$GDB

  if [ -n "$USE64BIT" -a -n "$GDB64" ]; then
    WHICH_GDB=$GDB64
  fi

  gdbwrapper $WHICH_GDB "$OUT_ROOT/gdbclient.cmds" "$LOCAL_EXE_PATH"
}

# gdbclient now determines whether the user wants to debug a 32-bit or 64-bit
# executable, set up the approriate gdbserver, then invokes the proper host
# gdb.
function gdbclient_old()
{
   local OUT_ROOT=$(get_abs_build_var PRODUCT_OUT)
   local OUT_SYMBOLS=$(get_abs_build_var TARGET_OUT_UNSTRIPPED)
   local OUT_SO_SYMBOLS=$(get_abs_build_var TARGET_OUT_SHARED_LIBRARIES_UNSTRIPPED)
   local OUT_VENDOR_SO_SYMBOLS=$(get_abs_build_var TARGET_OUT_VENDOR_SHARED_LIBRARIES_UNSTRIPPED)
   local OUT_EXE_SYMBOLS=$(get_symbols_directory)
   local PREBUILTS=$(get_abs_build_var ANDROID_PREBUILTS)
   local ARCH=$(get_build_var TARGET_ARCH)
   local GDB
   case "$ARCH" in
       arm) GDB=arm-linux-androideabi-gdb;;
       arm64) GDB=arm-linux-androideabi-gdb; GDB64=aarch64-linux-android-gdb;;
       mips|mips64) GDB=mips64el-linux-android-gdb;;
       x86) GDB=x86_64-linux-android-gdb;;
       x86_64) GDB=x86_64-linux-android-gdb;;
       *) echo "Unknown arch $ARCH"; return 1;;
   esac

   if [ "$OUT_ROOT" -a "$PREBUILTS" ]; then
       local EXE="$1"
       if [ "$EXE" ] ; then
           EXE=$1
           if [[ $EXE =~ ^[^/].* ]] ; then
               EXE="system/bin/"$EXE
           fi
       else
           EXE="app_process"
       fi

       local PORT="$2"
       if [ "$PORT" ] ; then
           PORT=$2
       else
           PORT=":5039"
       fi

       local PID="$3"
       if [ "$PID" ] ; then
           if [[ ! "$PID" =~ ^[0-9]+$ ]] ; then
               PID=`pid $3`
               if [[ ! "$PID" =~ ^[0-9]+$ ]] ; then
                   # that likely didn't work because of returning multiple processes
                   # try again, filtering by root processes (don't contain colon)
                   PID=`adb shell ps | \grep $3 | \grep -v ":" | awk '{print $2}'`
                   if [[ ! "$PID" =~ ^[0-9]+$ ]]
                   then
                       echo "Couldn't resolve '$3' to single PID"
                       return 1
                   else
                       echo ""
                       echo "WARNING: multiple processes matching '$3' observed, using root process"
                       echo ""
                   fi
               fi
           fi
           adb forward "tcp$PORT" "tcp$PORT"
           local USE64BIT="$(is64bit $PID)"
           adb shell gdbserver$USE64BIT $PORT --attach $PID &
           sleep 2
       else
               echo ""
               echo "If you haven't done so already, do this first on the device:"
               echo "    gdbserver $PORT /system/bin/$EXE"
                   echo " or"
               echo "    gdbserver $PORT --attach <PID>"
               echo ""
       fi

       OUT_SO_SYMBOLS=$OUT_SO_SYMBOLS$USE64BIT
       OUT_VENDOR_SO_SYMBOLS=$OUT_VENDOR_SO_SYMBOLS$USE64BIT

       echo >|"$OUT_ROOT/gdbclient.cmds" "set solib-absolute-prefix $OUT_SYMBOLS"
       echo >>"$OUT_ROOT/gdbclient.cmds" "set solib-search-path $OUT_SO_SYMBOLS:$OUT_SO_SYMBOLS/hw:$OUT_SO_SYMBOLS/ssl/engines:$OUT_SO_SYMBOLS/drm:$OUT_SO_SYMBOLS/egl:$OUT_SO_SYMBOLS/soundfx:$OUT_VENDOR_SO_SYMBOLS:$OUT_VENDOR_SO_SYMBOLS/hw:$OUT_VENDOR_SO_SYMBOLS/egl"
       echo >>"$OUT_ROOT/gdbclient.cmds" "source $ANDROID_BUILD_TOP/development/scripts/gdb/dalvik.gdb"
       echo >>"$OUT_ROOT/gdbclient.cmds" "target remote $PORT"
       # Enable special debugging for ART processes.
       if [[ $EXE =~ (^|/)(app_process|dalvikvm)(|32|64)$ ]]; then
          echo >> "$OUT_ROOT/gdbclient.cmds" "art-on"
       fi
       echo >>"$OUT_ROOT/gdbclient.cmds" ""

       local WHICH_GDB=
       # 64-bit exe found
       if [ "$USE64BIT" != "" ] ; then
           WHICH_GDB=$ANDROID_TOOLCHAIN/$GDB64
       # 32-bit exe / 32-bit platform
       elif [ "$(get_build_var TARGET_2ND_ARCH)" = "" ]; then
           WHICH_GDB=$ANDROID_TOOLCHAIN/$GDB
       # 32-bit exe / 64-bit platform
       else
           WHICH_GDB=$ANDROID_TOOLCHAIN_2ND_ARCH/$GDB
       fi

       gdbwrapper $WHICH_GDB "$OUT_ROOT/gdbclient.cmds" "$OUT_EXE_SYMBOLS/$EXE"
  else
       echo "Unable to determine build system output dir."
   fi

}

function dddclient()
{
   local OUT_ROOT=$(get_abs_build_var PRODUCT_OUT)
   local OUT_SYMBOLS=$(get_abs_build_var TARGET_OUT_UNSTRIPPED)
   local OUT_SO_SYMBOLS=$(get_abs_build_var TARGET_OUT_SHARED_LIBRARIES_UNSTRIPPED)
   local OUT_VENDOR_SO_SYMBOLS=$(get_abs_build_var TARGET_OUT_VENDOR_SHARED_LIBRARIES_UNSTRIPPED)
   local OUT_EXE_SYMBOLS=$(get_symbols_directory)
   local PREBUILTS=$(get_abs_build_var ANDROID_PREBUILTS)
   local ARCH=$(get_build_var TARGET_ARCH)
   local GDB
   case "$ARCH" in
       arm) GDB=arm-linux-androideabi-gdb;;
       arm64) GDB=arm-linux-androideabi-gdb; GDB64=aarch64-linux-android-gdb;;
       mips|mips64) GDB=mips64el-linux-android-gdb;;
       x86) GDB=x86_64-linux-android-gdb;;
       x86_64) GDB=x86_64-linux-android-gdb;;
       *) echo "Unknown arch $ARCH"; return 1;;
   esac

   if [ "$OUT_ROOT" -a "$PREBUILTS" ]; then
       local EXE="$1"
       if [ "$EXE" ] ; then
           EXE=$1
           if [[ $EXE =~ ^[^/].* ]] ; then
               EXE="system/bin/"$EXE
           fi
       else
           EXE="app_process"
       fi

       local PORT="$2"
       if [ "$PORT" ] ; then
           PORT=$2
       else
           PORT=":5039"
       fi

       local PID="$3"
       if [ "$PID" ] ; then
           if [[ ! "$PID" =~ ^[0-9]+$ ]] ; then
               PID=`pid $3`
               if [[ ! "$PID" =~ ^[0-9]+$ ]] ; then
                   # that likely didn't work because of returning multiple processes
                   # try again, filtering by root processes (don't contain colon)
                   PID=`adb shell ps | \grep $3 | \grep -v ":" | awk '{print $2}'`
                   if [[ ! "$PID" =~ ^[0-9]+$ ]]
                   then
                       echo "Couldn't resolve '$3' to single PID"
                       return 1
                   else
                       echo ""
                       echo "WARNING: multiple processes matching '$3' observed, using root process"
                       echo ""
                   fi
               fi
           fi
           adb forward "tcp$PORT" "tcp$PORT"
           local USE64BIT="$(is64bit $PID)"
           adb shell gdbserver$USE64BIT $PORT --attach $PID &
           sleep 2
       else
               echo ""
               echo "If you haven't done so already, do this first on the device:"
               echo "    gdbserver $PORT /system/bin/$EXE"
                   echo " or"
               echo "    gdbserver $PORT --attach <PID>"
               echo ""
       fi

       OUT_SO_SYMBOLS=$OUT_SO_SYMBOLS$USE64BIT
       OUT_VENDOR_SO_SYMBOLS=$OUT_VENDOR_SO_SYMBOLS$USE64BIT

       echo >|"$OUT_ROOT/gdbclient.cmds" "set solib-absolute-prefix $OUT_SYMBOLS"
       echo >>"$OUT_ROOT/gdbclient.cmds" "set solib-search-path $OUT_SO_SYMBOLS:$OUT_SO_SYMBOLS/hw:$OUT_SO_SYMBOLS/ssl/engines:$OUT_SO_SYMBOLS/drm:$OUT_SO_SYMBOLS/egl:$OUT_SO_SYMBOLS/soundfx:$OUT_VENDOR_SO_SYMBOLS:$OUT_VENDOR_SO_SYMBOLS/hw:$OUT_VENDOR_SO_SYMBOLS/egl"
       echo >>"$OUT_ROOT/gdbclient.cmds" "source $ANDROID_BUILD_TOP/development/scripts/gdb/dalvik.gdb"
       echo >>"$OUT_ROOT/gdbclient.cmds" "target remote $PORT"
       # Enable special debugging for ART processes.
       if [[ $EXE =~ (^|/)(app_process|dalvikvm)(|32|64)$ ]]; then
          echo >> "$OUT_ROOT/gdbclient.cmds" "art-on"
       fi
       echo >>"$OUT_ROOT/gdbclient.cmds" ""

       local WHICH_GDB=
       # 64-bit exe found
       if [ "$USE64BIT" != "" ] ; then
           WHICH_GDB=$ANDROID_TOOLCHAIN/$GDB64
       # 32-bit exe / 32-bit platform
       elif [ "$(get_build_var TARGET_2ND_ARCH)" = "" ]; then
           WHICH_GDB=$ANDROID_TOOLCHAIN/$GDB
       # 32-bit exe / 64-bit platform
       else
           WHICH_GDB=$ANDROID_TOOLCHAIN_2ND_ARCH/$GDB
       fi

       ddd --debugger $WHICH_GDB -x "$OUT_ROOT/gdbclient.cmds" "$OUT_EXE_SYMBOLS/$EXE"
  else
       echo "Unable to determine build system output dir."
   fi
}


case `uname -s` in
    Darwin)
        function sgrep()
        {
            find -E . -name .repo -prune -o -name .git -prune -o  -type f -iregex '.*\.(c|h|cc|cpp|S|java|xml|sh|mk|aidl)' -print0 | xargs -0 grep --color -n "$@"
        }

        ;;
    *)
        function sgrep()
        {
            find . -name .repo -prune -o -name .git -prune -o  -type f -iregex '.*\.\(c\|h\|cc\|cpp\|S\|java\|xml\|sh\|mk\|aidl\)' -print0 | xargs -0 grep --color -n "$@"
        }
        ;;
esac

function gettargetarch
{
    get_build_var TARGET_ARCH
}

function ggrep()
{
    find . -name .repo -prune -o -name .git -prune -o -name out -prune -o -type f -name "*\.gradle" -print0 | xargs -0 grep --color -n "$@"
}

function jgrep()
{
    find . -name .repo -prune -o -name .git -prune -o -name out -prune -o -type f -name "*\.java" -print0 | xargs -0 grep --color -n "$@"
}

function cgrep()
{
    find . -name .repo -prune -o -name .git -prune -o -name out -prune -o -type f \( -name '*.c' -o -name '*.cc' -o -name '*.cpp' -o -name '*.h' \) -print0 | xargs -0 grep --color -n "$@"
}

function resgrep()
{
    for dir in `find . -name .repo -prune -o -name .git -prune -o -name out -prune -o -name res -type d`; do find $dir -type f -name '*\.xml' -print0 | xargs -0 grep --color -n "$@"; done;
}

function mangrep()
{
    find . -name .repo -prune -o -name .git -prune -o -path ./out -prune -o -type f -name 'AndroidManifest.xml' -print0 | xargs -0 grep --color -n "$@"
}

function sepgrep()
{
    find . -name .repo -prune -o -name .git -prune -o -path ./out -prune -o -name sepolicy -type d -print0 | xargs -0 grep --color -n -r --exclude-dir=\.git "$@"
}

case `uname -s` in
    Darwin)
        function mgrep()
        {
            find -E . -name .repo -prune -o -name .git -prune -o -path ./out -prune -o -type f -iregex '.*/(Makefile|Makefile\..*|.*\.make|.*\.mak|.*\.mk)' -print0 | xargs -0 grep --color -n "$@"
        }

        function treegrep()
        {
            find -E . -name .repo -prune -o -name .git -prune -o -type f -iregex '.*\.(c|h|cpp|S|java|xml)' -print0 | xargs -0 grep --color -n -i "$@"
        }

        ;;
    *)
        function mgrep()
        {
            find . -name .repo -prune -o -name .git -prune -o -path ./out -prune -o -regextype posix-egrep -iregex '(.*\/Makefile|.*\/Makefile\..*|.*\.make|.*\.mak|.*\.mk)' -type f -print0 | xargs -0 grep --color -n "$@"
        }

        function treegrep()
        {
            find . -name .repo -prune -o -name .git -prune -o -regextype posix-egrep -iregex '.*\.(c|h|cpp|S|java|xml)' -type f -print0 | xargs -0 grep --color -n -i "$@"
        }

        ;;
esac

function getprebuilt
{
    get_abs_build_var ANDROID_PREBUILTS
}

function tracedmdump()
{
    T=$(gettop)
    if [ ! "$T" ]; then
        echo "Couldn't locate the top of the tree.  Try setting TOP."
        return
    fi
    local prebuiltdir=$(getprebuilt)
    local arch=$(gettargetarch)
    local KERNEL=$T/prebuilts/qemu-kernel/$arch/vmlinux-qemu

    local TRACE=$1
    if [ ! "$TRACE" ] ; then
        echo "usage:  tracedmdump  tracename"
        return
    fi

    if [ ! -r "$KERNEL" ] ; then
        echo "Error: cannot find kernel: '$KERNEL'"
        return
    fi

    local BASETRACE=$(basename $TRACE)
    if [ "$BASETRACE" = "$TRACE" ] ; then
        TRACE=$ANDROID_PRODUCT_OUT/traces/$TRACE
    fi

    echo "post-processing traces..."
    rm -f $TRACE/qtrace.dexlist
    post_trace $TRACE
    if [ $? -ne 0 ]; then
        echo "***"
        echo "*** Error: malformed trace.  Did you remember to exit the emulator?"
        echo "***"
        return
    fi
    echo "generating dexlist output..."
    /bin/ls $ANDROID_PRODUCT_OUT/system/framework/*.jar $ANDROID_PRODUCT_OUT/system/app/*.apk $ANDROID_PRODUCT_OUT/data/app/*.apk 2>/dev/null | xargs dexlist > $TRACE/qtrace.dexlist
    echo "generating dmtrace data..."
    q2dm -r $ANDROID_PRODUCT_OUT/symbols $TRACE $KERNEL $TRACE/dmtrace || return
    echo "generating html file..."
    dmtracedump -h $TRACE/dmtrace >| $TRACE/dmtrace.html || return
    echo "done, see $TRACE/dmtrace.html for details"
    echo "or run:"
    echo "    traceview $TRACE/dmtrace"
}

# communicate with a running device or emulator, set up necessary state,
# and run the hat command.
function runhat()
{
    # process standard adb options
    local adbTarget=""
    if [ "$1" = "-d" -o "$1" = "-e" ]; then
        adbTarget=$1
        shift 1
    elif [ "$1" = "-s" ]; then
        adbTarget="$1 $2"
        shift 2
    fi
    local adbOptions=${adbTarget}
    #echo adbOptions = ${adbOptions}

    # runhat options
    local targetPid=$1

    if [ "$targetPid" = "" ]; then
        echo "Usage: runhat [ -d | -e | -s serial ] target-pid"
        return
    fi

    # confirm hat is available
    if [ -z $(which hat) ]; then
        echo "hat is not available in this configuration."
        return
    fi

    # issue "am" command to cause the hprof dump
    local devFile=/data/local/tmp/hprof-$targetPid
    echo "Poking $targetPid and waiting for data..."
    echo "Storing data at $devFile"
    adb ${adbOptions} shell am dumpheap $targetPid $devFile
    echo "Press enter when logcat shows \"hprof: heap dump completed\""
    echo -n "> "
    read

    local localFile=/tmp/$$-hprof

    echo "Retrieving file $devFile..."
    adb ${adbOptions} pull $devFile $localFile

    adb ${adbOptions} shell rm $devFile

    echo "Running hat on $localFile"
    echo "View the output by pointing your browser at http://localhost:7000/"
    echo ""
    hat -JXmx512m $localFile
}

function getbugreports()
{
    local reports=(`adb shell ls /sdcard/bugreports | tr -d '\r'`)

    if [ ! "$reports" ]; then
        echo "Could not locate any bugreports."
        return
    fi

    local report
    for report in ${reports[@]}
    do
        echo "/sdcard/bugreports/${report}"
        adb pull /sdcard/bugreports/${report} ${report}
        gunzip ${report}
    done
}

function getsdcardpath()
{
    adb ${adbOptions} shell echo -n \$\{EXTERNAL_STORAGE\}
}

function getscreenshotpath()
{
    echo "$(getsdcardpath)/Pictures/Screenshots"
}

function getlastscreenshot()
{
    local screenshot_path=$(getscreenshotpath)
    local screenshot=`adb ${adbOptions} ls ${screenshot_path} | grep Screenshot_[0-9-]*.*\.png | sort -rk 3 | cut -d " " -f 4 | head -n 1`
    if [ "$screenshot" = "" ]; then
        echo "No screenshots found."
        return
    fi
    echo "${screenshot}"
    adb ${adbOptions} pull ${screenshot_path}/${screenshot}
}

function startviewserver()
{
    local port=4939
    if [ $# -gt 0 ]; then
            port=$1
    fi
    adb shell service call window 1 i32 $port
}

function stopviewserver()
{
    adb shell service call window 2
}

function isviewserverstarted()
{
    adb shell service call window 3
}

function key_home()
{
    adb shell input keyevent 3
}

function key_back()
{
    adb shell input keyevent 4
}

function key_menu()
{
    adb shell input keyevent 82
}

function smoketest()
{
    if [ ! "$ANDROID_PRODUCT_OUT" ]; then
        echo "Couldn't locate output files.  Try running 'lunch' first." >&2
        return
    fi
    T=$(gettop)
    if [ ! "$T" ]; then
        echo "Couldn't locate the top of the tree.  Try setting TOP." >&2
        return
    fi

    (\cd "$T" && mmm tests/SmokeTest) &&
      adb uninstall com.android.smoketest > /dev/null &&
      adb uninstall com.android.smoketest.tests > /dev/null &&
      adb install $ANDROID_PRODUCT_OUT/data/app/SmokeTestApp.apk &&
      adb install $ANDROID_PRODUCT_OUT/data/app/SmokeTest.apk &&
      adb shell am instrument -w com.android.smoketest.tests/android.test.InstrumentationTestRunner
}

# simple shortcut to the runtest command
function runtest()
{
    T=$(gettop)
    if [ ! "$T" ]; then
        echo "Couldn't locate the top of the tree.  Try setting TOP." >&2
        return
    fi
    ("$T"/development/testrunner/runtest.py $@)
}

function godir () {
    if [[ -z "$1" ]]; then
        echo "Usage: godir <regex>"
        return
    fi
    T=$(gettop)
    if [[ ! -f $T/filelist ]]; then
        echo -n "Creating index..."
        (\cd $T; find . -wholename ./out -prune -o -wholename ./.repo -prune -o -type f > filelist)
        echo " Done"
        echo ""
    fi
    local lines
    lines=($(\grep "$1" $T/filelist | sed -e 's/\/[^/]*$//' | sort | uniq))
    if [[ ${#lines[@]} = 0 ]]; then
        echo "Not found"
        return
    fi
    local pathname
    local choice
    if [[ ${#lines[@]} > 1 ]]; then
        while [[ -z "$pathname" ]]; do
            local index=1
            local line
            for line in ${lines[@]}; do
                printf "%6s %s\n" "[$index]" $line
                index=$(($index + 1))
            done
            echo
            echo -n "Select one: "
            unset choice
            read choice
            if [[ $choice -gt ${#lines[@]} || $choice -lt 1 ]]; then
                echo "Invalid choice"
                continue
            fi
            pathname=${lines[$(($choice-1))]}
        done
    else
        pathname=${lines[0]}
    fi
    \cd $T/$pathname
}

function cmremote()
{
    git remote rm cmremote 2> /dev/null
    GERRIT_REMOTE=$(git config --get remote.github.projectname)
    if [ -z "$GERRIT_REMOTE" ]
    then
        echo Unable to set up the git remote, are you under a git repo?
        return 0
    fi
    CMUSER=$(git config --get review.review.cyanogenmod.org.username)
    if [ -z "$CMUSER" ]
    then
        git remote add cmremote ssh://review.cyanogenmod.org:29418/$GERRIT_REMOTE
    else
        git remote add cmremote ssh://$CMUSER@review.cyanogenmod.org:29418/$GERRIT_REMOTE
    fi
    echo You can now push to "cmremote".
}

function aospremote()
{
    git remote rm aosp 2> /dev/null
    if [ ! -d .git ]
    then
        echo .git directory not found. Please run this from the root directory of the Android repository you wish to set up.
    fi
    PROJECT=`pwd -P | sed s#$ANDROID_BUILD_TOP/##g`
    if (echo $PROJECT | grep -qv "^device")
    then
        PFX="platform/"
    fi
    git remote add aosp https://android.googlesource.com/$PFX$PROJECT
    echo "Remote 'aosp' created"
}

function cafremote()
{
    git remote rm caf 2> /dev/null
    if [ ! -d .git ]
    then
        echo .git directory not found. Please run this from the root directory of the Android repository you wish to set up.
    fi
    PROJECT=`pwd -P | sed s#$ANDROID_BUILD_TOP/##g`
    if (echo $PROJECT | grep -qv "^device")
    then
        PFX="platform/"
    fi
    git remote add caf git://codeaurora.org/$PFX$PROJECT
    echo "Remote 'caf' created"
}

function installboot()
{
    if [ ! -e "$OUT/recovery/root/etc/recovery.fstab" ];
    then
        echo "No recovery.fstab found. Build recovery first."
        return 1
    fi
    if [ ! -e "$OUT/boot.img" ];
    then
        echo "No boot.img found. Run make bootimage first."
        return 1
    fi
    PARTITION=`grep "^\/boot" $OUT/recovery/root/etc/recovery.fstab | awk {'print $3'}`
    if [ -z "$PARTITION" ];
    then
        # Try for RECOVERY_FSTAB_VERSION = 2
        PARTITION=`grep "[[:space:]]\/boot[[:space:]]" $OUT/recovery/root/etc/recovery.fstab | awk {'print $1'}`
        PARTITION_TYPE=`grep "[[:space:]]\/boot[[:space:]]" $OUT/recovery/root/etc/recovery.fstab | awk {'print $3'}`
        if [ -z "$PARTITION" ];
        then
            echo "Unable to determine boot partition."
            return 1
        fi
    fi
    adb start-server
    adb wait-for-online
    adb root
    sleep 1
    adb wait-for-online shell mount /system 2>&1 > /dev/null
    adb wait-for-online remount
    if (adb shell cat /system/build.prop | grep -q "ro.crdroid.device=$CRDROID_BUILD");
    then
        adb push $OUT/boot.img /cache/
        for i in $OUT/system/lib/modules/*;
        do
            adb push $i /system/lib/modules/
        done
        adb shell dd if=/cache/boot.img of=$PARTITION
        adb shell chmod 644 /system/lib/modules/*
        echo "Installation complete."
    else
        echo "The connected device does not appear to be $CRDROID_BUILD, run away!"
    fi
}

function installrecovery()
{
    if [ ! -e "$OUT/recovery/root/etc/recovery.fstab" ];
    then
        echo "No recovery.fstab found. Build recovery first."
        return 1
    fi
    if [ ! -e "$OUT/recovery.img" ];
    then
        echo "No recovery.img found. Run make recoveryimage first."
        return 1
    fi
    PARTITION=`grep "^\/recovery" $OUT/recovery/root/etc/recovery.fstab | awk {'print $3'}`
    if [ -z "$PARTITION" ];
    then
        # Try for RECOVERY_FSTAB_VERSION = 2
        PARTITION=`grep "[[:space:]]\/recovery[[:space:]]" $OUT/recovery/root/etc/recovery.fstab | awk {'print $1'}`
        PARTITION_TYPE=`grep "[[:space:]]\/recovery[[:space:]]" $OUT/recovery/root/etc/recovery.fstab | awk {'print $3'}`
        if [ -z "$PARTITION" ];
        then
            echo "Unable to determine recovery partition."
            return 1
        fi
    fi
    adb start-server
    adb wait-for-online
    adb root
    sleep 1
    adb wait-for-online shell mount /system 2>&1 >> /dev/null
    adb wait-for-online remount
    if (adb shell cat /system/build.prop | grep -q "ro.crdroid.device=$CRDROID_BUILD");
    then
        adb push $OUT/recovery.img /cache/
        adb shell dd if=/cache/recovery.img of=$PARTITION
        echo "Installation complete."
    else
        echo "The connected device does not appear to be $CRDROID_BUILD, run away!"
    fi
}

function makerecipe() {
  if [ -z "$1" ]
  then
    echo "No branch name provided."
    return 1
  fi
  cd android
  sed -i s/'default revision=.*'/'default revision="refs\/heads\/'$1'"'/ default.xml
  git commit -a -m "$1"
  cd ..

  repo forall -c '

  if [ "$REPO_REMOTE" == "github" ]
  then
    pwd
    cmremote
    git push cmremote HEAD:refs/heads/'$1'
  fi
  '
}

function cmgerrit() {
    if [ $# -eq 0 ]; then
        $FUNCNAME help
        return 1
    fi
    local user=`git config --get review.review.cyanogenmod.org.username`
    local review=`git config --get remote.github.review`
    local project=`git config --get remote.github.projectname`
    local command=$1
    shift
    case $command in
        help)
            if [ $# -eq 0 ]; then
                cat <<EOF
Usage:
    $FUNCNAME COMMAND [OPTIONS] [CHANGE-ID[/PATCH-SET]][{@|^|~|:}ARG] [-- ARGS]

Commands:
    fetch   Just fetch the change as FETCH_HEAD
    help    Show this help, or for a specific command
    pull    Pull a change into current branch
    push    Push HEAD or a local branch to Gerrit for a specific branch

Any other Git commands that support refname would work as:
    git fetch URL CHANGE && git COMMAND OPTIONS FETCH_HEAD{@|^|~|:}ARG -- ARGS

See '$FUNCNAME help COMMAND' for more information on a specific command.

Example:
    $FUNCNAME checkout -b topic 1234/5
works as:
    git fetch http://DOMAIN/p/PROJECT refs/changes/34/1234/5 \\
      && git checkout -b topic FETCH_HEAD
will checkout a new branch 'topic' base on patch-set 5 of change 1234.
Patch-set 1 will be fetched if omitted.
EOF
                return
            fi
            case $1 in
                __cmg_*) echo "For internal use only." ;;
                changes|for)
                    if [ "$FUNCNAME" = "cmgerrit" ]; then
                        echo "'$FUNCNAME $1' is deprecated."
                    fi
                    ;;
                help) $FUNCNAME help ;;
                fetch|pull) cat <<EOF
usage: $FUNCNAME $1 [OPTIONS] CHANGE-ID[/PATCH-SET]

works as:
    git $1 OPTIONS http://DOMAIN/p/PROJECT \\
      refs/changes/HASH/CHANGE-ID/{PATCH-SET|1}

Example:
    $FUNCNAME $1 1234
will $1 patch-set 1 of change 1234
EOF
                    ;;
                push) cat <<EOF
usage: $FUNCNAME push [OPTIONS] [LOCAL_BRANCH:]REMOTE_BRANCH

works as:
    git push OPTIONS ssh://USER@DOMAIN:29418/PROJECT \\
      {LOCAL_BRANCH|HEAD}:refs/for/REMOTE_BRANCH

Example:
    $FUNCNAME push fix6789:gingerbread
will push local branch 'fix6789' to Gerrit for branch 'gingerbread'.
HEAD will be pushed from local if omitted.
EOF
                    ;;
                *)
                    $FUNCNAME __cmg_err_not_supported $1 && return
                    cat <<EOF
usage: $FUNCNAME $1 [OPTIONS] CHANGE-ID[/PATCH-SET][{@|^|~|:}ARG] [-- ARGS]

works as:
    git fetch http://DOMAIN/p/PROJECT \\
      refs/changes/HASH/CHANGE-ID/{PATCH-SET|1} \\
      && git $1 OPTIONS FETCH_HEAD{@|^|~|:}ARG -- ARGS
EOF
                    ;;
            esac
            ;;
        __cmg_get_ref)
            $FUNCNAME __cmg_err_no_arg $command $# && return 1
            local change_id patchset_id hash
            case $1 in
                */*)
                    change_id=${1%%/*}
                    patchset_id=${1#*/}
                    ;;
                *)
                    change_id=$1
                    patchset_id=1
                    ;;
            esac
            hash=$(($change_id % 100))
            case $hash in
                [0-9]) hash="0$hash" ;;
            esac
            echo "refs/changes/$hash/$change_id/$patchset_id"
            ;;
        fetch|pull)
            $FUNCNAME __cmg_err_no_arg $command $# help && return 1
            $FUNCNAME __cmg_err_not_repo && return 1
            local change=$1
            shift
            git $command $@ http://$review/p/$project \
                $($FUNCNAME __cmg_get_ref $change) || return 1
            ;;
        push)
            $FUNCNAME __cmg_err_no_arg $command $# help && return 1
            $FUNCNAME __cmg_err_not_repo && return 1
            if [ -z "$user" ]; then
                echo >&2 "Gerrit username not found."
                return 1
            fi
            local local_branch remote_branch
            case $1 in
                *:*)
                    local_branch=${1%:*}
                    remote_branch=${1##*:}
                    ;;
                *)
                    local_branch=HEAD
                    remote_branch=$1
                    ;;
            esac
            shift
            git push $@ ssh://$user@$review:29418/$project \
                $local_branch:refs/for/$remote_branch || return 1
            ;;
        changes|for)
            if [ "$FUNCNAME" = "cmgerrit" ]; then
                echo >&2 "'$FUNCNAME $command' is deprecated."
            fi
            ;;
        __cmg_err_no_arg)
            if [ $# -lt 2 ]; then
                echo >&2 "'$FUNCNAME $command' missing argument."
            elif [ $2 -eq 0 ]; then
                if [ -n "$3" ]; then
                    $FUNCNAME help $1
                else
                    echo >&2 "'$FUNCNAME $1' missing argument."
                fi
            else
                return 1
            fi
            ;;
        __cmg_err_not_repo)
            if [ -z "$review" -o -z "$project" ]; then
                echo >&2 "Not currently in any reviewable repository."
            else
                return 1
            fi
            ;;
        __cmg_err_not_supported)
            $FUNCNAME __cmg_err_no_arg $command $# && return
            case $1 in
                #TODO: filter more git commands that don't use refname
                init|add|rm|mv|status|clone|remote|bisect|config|stash)
                    echo >&2 "'$FUNCNAME $1' is not supported."
                    ;;
                *) return 1 ;;
            esac
            ;;
    #TODO: other special cases?
        *)
            $FUNCNAME __cmg_err_not_supported $command && return 1
            $FUNCNAME __cmg_err_no_arg $command $# help && return 1
            $FUNCNAME __cmg_err_not_repo && return 1
            local args="$@"
            local change pre_args refs_arg post_args
            case "$args" in
                *--\ *)
                    pre_args=${args%%-- *}
                    post_args="-- ${args#*-- }"
                    ;;
                *) pre_args="$args" ;;
            esac
            args=($pre_args)
            pre_args=
            if [ ${#args[@]} -gt 0 ]; then
                change=${args[${#args[@]}-1]}
            fi
            if [ ${#args[@]} -gt 1 ]; then
                pre_args=${args[0]}
                for ((i=1; i<${#args[@]}-1; i++)); do
                    pre_args="$pre_args ${args[$i]}"
                done
            fi
            while ((1)); do
                case $change in
                    ""|--)
                        $FUNCNAME help $command
                        return 1
                        ;;
                    *@*)
                        if [ -z "$refs_arg" ]; then
                            refs_arg="@${change#*@}"
                            change=${change%%@*}
                        fi
                        ;;
                    *~*)
                        if [ -z "$refs_arg" ]; then
                            refs_arg="~${change#*~}"
                            change=${change%%~*}
                        fi
                        ;;
                    *^*)
                        if [ -z "$refs_arg" ]; then
                            refs_arg="^${change#*^}"
                            change=${change%%^*}
                        fi
                        ;;
                    *:*)
                        if [ -z "$refs_arg" ]; then
                            refs_arg=":${change#*:}"
                            change=${change%%:*}
                        fi
                        ;;
                    *) break ;;
                esac
            done
            $FUNCNAME fetch $change \
                && git $command $pre_args FETCH_HEAD$refs_arg $post_args \
                || return 1
            ;;
    esac
}

function cmrebase() {
    local repo=$1
    local refs=$2
    local pwd="$(pwd)"
    local dir="$(gettop)/$repo"

    if [ -z $repo ] || [ -z $refs ]; then
        echo "CyanogenMod Gerrit Rebase Usage: "
        echo "      cmrebase <path to project> <patch IDs on Gerrit>"
        echo "      The patch IDs appear on the Gerrit commands that are offered."
        echo "      They consist on a series of numbers and slashes, after the text"
        echo "      refs/changes. For example, the ID in the following command is 26/8126/2"
        echo ""
        echo "      git[...]ges_apps_Camera refs/changes/26/8126/2 && git cherry-pick FETCH_HEAD"
        echo ""
        return
    fi

    if [ ! -d $dir ]; then
        echo "Directory $dir doesn't exist in tree."
        return
    fi
    cd $dir
    repo=$(cat .git/config  | grep git://github.com | awk '{ print $NF }' | sed s#git://github.com/##g)
    echo "Starting branch..."
    repo start tmprebase .
    echo "Bringing it up to date..."
    repo sync .
    echo "Fetching change..."
    git fetch "http://review.cyanogenmod.org/p/$repo" "refs/changes/$refs" && git cherry-pick FETCH_HEAD
    if [ "$?" != "0" ]; then
        echo "Error cherry-picking. Not uploading!"
        return
    fi
    echo "Uploading..."
    repo upload .
    echo "Cleaning up..."
    repo abandon tmprebase .
    cd $pwd
}

function mka() {
    case `uname -s` in
        Darwin)
            make -j `sysctl hw.ncpu|cut -d" " -f2` "$@"
            ;;
        *)
            mk_timer schedtool -B -n 1 -e ionice -n 1 make -j$(cat /proc/cpuinfo | grep "^processor" | wc -l) "$@"
            ;;
    esac
}

function cmka() {
    if [ ! -z "$1" ]; then
        for i in "$@"; do
            case $i in
                bacon|otapackage|systemimage)
                    mka installclean
                    mka $i
                    ;;
                *)
                    mka clean-$i
                    mka $i
                    ;;
            esac
        done
    else
        mka clean
        mka
    fi
}

function reposync() {
    case `uname -s` in
        Darwin)
            repo sync -j 4 "$@"
            ;;
        *)
            schedtool -B -n 1 -e ionice -n 1 `which repo` sync -j 4 "$@"
            ;;
    esac
}

function repodiff() {
    if [ -z "$*" ]; then
        echo "Usage: repodiff <ref-from> [[ref-to] [--numstat]]"
        return
    fi
    diffopts=$* repo forall -c \
      'echo "$REPO_PATH ($REPO_REMOTE)"; git diff ${diffopts} 2>/dev/null ;'
}

# Credit for color strip sed: http://goo.gl/BoIcm
function dopush()
{
    local func=$1
    shift

    adb start-server # Prevent unexpected starting server message from adb get-state in the next line
    if [ $(adb get-state) != device -a $(adb shell busybox test -e /sbin/recovery 2> /dev/null; echo $?) != 0 ] ; then
        echo "No device is online. Waiting for one..."
        echo "Please connect USB and/or enable USB debugging"
        until [ $(adb get-state) = device -o $(adb shell busybox test -e /sbin/recovery 2> /dev/null; echo $?) = 0 ];do
            sleep 1
        done
        echo "Device Found."
    fi

<<<<<<< HEAD
    if (adb shell cat /system/build.prop | grep -q "ro.crdroid.device=$CRDROID_BUILD");
=======
    if (adb shell cat /system/build.prop | grep -q "ro.cm.device=$CM_BUILD") || [ "$FORCE_PUSH" == "true" ];
>>>>>>> c0b3f26f
    then
    # retrieve IP and PORT info if we're using a TCP connection
    TCPIPPORT=$(adb devices | egrep '^[0-9]+\.[0-9]+\.[0-9]+\.[0-9]+:[0-9]+[^0-9]+' \
        | head -1 | awk '{print $1}')
    adb root &> /dev/null
    sleep 0.3
    if [ -n "$TCPIPPORT" ]
    then
        # adb root just killed our connection
        # so reconnect...
        adb connect "$TCPIPPORT"
    fi
    adb wait-for-device &> /dev/null
    sleep 0.3
    adb remount &> /dev/null

    mkdir -p $OUT
    ($func $*|tee $OUT/.log;return ${PIPESTATUS[0]})
    ret=$?;
    if [ $ret -ne 0 ]; then
        rm -f $OUT/.log;return $ret
    fi

    # Install: <file>
    LOC="$(cat $OUT/.log | sed -r 's/\x1B\[([0-9]{1,2}(;[0-9]{1,2})?)?[m|K]//g' | grep '^Install: ' | cut -d ':' -f 2)"

    # Copy: <file>
    LOC="$LOC $(cat $OUT/.log | sed -r 's/\x1B\[([0-9]{1,2}(;[0-9]{1,2})?)?[m|K]//g' | grep '^Copy: ' | cut -d ':' -f 2)"

    # If any files are going to /data, push an octal file permissions reader to device
    if [ -n "$(echo $LOC | egrep '(^|\s)/data')" ]; then
        CHKPERM="/data/local/tmp/chkfileperm.sh"
(
cat <<'EOF'
#!/system/xbin/sh
FILE=$@
if [ -e $FILE ]; then
    ls -l $FILE | awk '{k=0;for(i=0;i<=8;i++)k+=((substr($1,i+2,1)~/[rwx]/)*2^(8-i));if(k)printf("%0o ",k);print}' | cut -d ' ' -f1
fi
EOF
) > $OUT/.chkfileperm.sh
        echo "Pushing file permissions checker to device"
        adb push $OUT/.chkfileperm.sh $CHKPERM
        adb shell chmod 755 $CHKPERM
        rm -f $OUT/.chkfileperm.sh
    fi

    stop_n_start=false
    for FILE in $LOC; do
        # Make sure file is in $OUT/system or $OUT/data
        case $FILE in
            $OUT/system/*|$OUT/data/*)
                # Get target file name (i.e. /system/bin/adb)
                TARGET=$(echo $FILE | sed "s#$OUT##")
            ;;
            *) continue ;;
        esac

        case $TARGET in
            /data/*)
                # fs_config only sets permissions and se labels for files pushed to /system
                if [ -n "$CHKPERM" ]; then
                    OLDPERM=$(adb shell $CHKPERM $TARGET)
                    OLDPERM=$(echo $OLDPERM | tr -d '\r' | tr -d '\n')
                    OLDOWN=$(adb shell ls -al $TARGET | awk '{print $2}')
                    OLDGRP=$(adb shell ls -al $TARGET | awk '{print $3}')
                fi
                echo "Pushing: $TARGET"
                adb push $FILE $TARGET
                if [ -n "$OLDPERM" ]; then
                    echo "Setting file permissions: $OLDPERM, $OLDOWN":"$OLDGRP"
                    adb shell chown "$OLDOWN":"$OLDGRP" $TARGET
                    adb shell chmod "$OLDPERM" $TARGET
                else
                    echo "$TARGET did not exist previously, you should set file permissions manually"
                fi
                adb shell restorecon "$TARGET"
            ;;
            /system/priv-app/SystemUI/SystemUI.apk|/system/framework/*)
                # Only need to stop services once
                if ! $stop_n_start; then
                    adb shell stop
                    stop_n_start=true
                fi
                echo "Pushing: $TARGET"
                adb push $FILE $TARGET
            ;;
            *)
                echo "Pushing: $TARGET"
                adb push $FILE $TARGET
            ;;
        esac
    done
    if [ -n "$CHKPERM" ]; then
        adb shell rm $CHKPERM
    fi
    if $stop_n_start; then
        adb shell start
    fi
    rm -f $OUT/.log
    return 0
    else
        echo "The connected device does not appear to be $CRDROID_BUILD, run away!"
    fi
}

alias mmp='dopush mm'
alias mmmp='dopush mmm'
alias mkap='dopush mka'
alias cmkap='dopush cmka'

function repopick() {
    T=$(gettop)
    $T/build/tools/repopick.py $@
}

function fixup_common_out_dir() {
    common_out_dir=$(get_build_var OUT_DIR)/target/common
    target_device=$(get_build_var TARGET_DEVICE)
    if [ ! -z $CM_FIXUP_COMMON_OUT ]; then
        if [ -d ${common_out_dir} ] && [ ! -L ${common_out_dir} ]; then
            mv ${common_out_dir} ${common_out_dir}-${target_device}
            ln -s ${common_out_dir}-${target_device} ${common_out_dir}
        else
            [ -L ${common_out_dir} ] && rm ${common_out_dir}
            mkdir -p ${common_out_dir}-${target_device}
            ln -s ${common_out_dir}-${target_device} ${common_out_dir}
        fi
    else
        [ -L ${common_out_dir} ] && rm ${common_out_dir}
        mkdir -p ${common_out_dir}
    fi
}

# Force JAVA_HOME to point to java 1.7 or java 1.6  if it isn't already set.
#
# Note that the MacOS path for java 1.7 includes a minor revision number (sigh).
# For some reason, installing the JDK doesn't make it show up in the
# JavaVM.framework/Versions/1.7/ folder.
function set_java_home() {
    # Clear the existing JAVA_HOME value if we set it ourselves, so that
    # we can reset it later, depending on the version of java the build
    # system needs.
    #
    # If we don't do this, the JAVA_HOME value set by the first call to
    # build/envsetup.sh will persist forever.
    if [ -n "$ANDROID_SET_JAVA_HOME" ]; then
      export JAVA_HOME=""
    fi

    if [ ! "$JAVA_HOME" ]; then
      if [ -n "$LEGACY_USE_JAVA6" ]; then
        case `uname -s` in
            Darwin)
                export JAVA_HOME=/System/Library/Frameworks/JavaVM.framework/Versions/1.6/Home
                ;;
            *)
                export JAVA_HOME=/usr/lib/jvm/java-6-sun
                ;;
        esac
      else
        case `uname -s` in
            Darwin)
                export JAVA_HOME=$(/usr/libexec/java_home -v 1.7)
                ;;
            *)
                export JAVA_HOME=/usr/lib/jvm/java-7-openjdk-amd64
                ;;
        esac
      fi

      # Keep track of the fact that we set JAVA_HOME ourselves, so that
      # we can change it on the next envsetup.sh, if required.
      export ANDROID_SET_JAVA_HOME=true
    fi
}

# Print colored exit condition
function pez {
    "$@"
    local retval=$?
    if [ $retval -ne 0 ]
    then
        echo -e "\e[0;31mFAILURE\e[00m"
    else
        echo -e "\e[0;32mSUCCESS\e[00m"
    fi
    return $retval
}

function get_make_command()
{
  echo command make
}

function mk_timer()
{
    local start_time=$(date +"%s")
    $@
    local ret=$?
    local end_time=$(date +"%s")
    local tdiff=$(($end_time-$start_time))
    local hours=$(($tdiff / 3600 ))
    local mins=$((($tdiff % 3600) / 60))
    local secs=$(($tdiff % 60))
    echo
    if [ $ret -eq 0 ] ; then
        echo -n -e "#### make completed successfully "
    else
        echo -n -e "#### make failed to build some targets "
    fi
    if [ $hours -gt 0 ] ; then
        printf "(%02g:%02g:%02g (hh:mm:ss))" $hours $mins $secs
    elif [ $mins -gt 0 ] ; then
        printf "(%02g:%02g (mm:ss))" $mins $secs
    elif [ $secs -gt 0 ] ; then
        printf "(%s seconds)" $secs
    fi
    echo -e " ####"
    echo
    return $ret
}

function chromium_prebuilt() {
    T=$(gettop)
    export TARGET_DEVICE=$(get_build_var TARGET_DEVICE)
    hash=$T/prebuilts/chromium/$TARGET_DEVICE/hash.txt

    if [ -r $hash ] && [ $(git --git-dir=$T/external/chromium_org/.git --work-tree=$T/external/chromium_org rev-parse --verify HEAD) == $(cat $hash) ]; then
        export PRODUCT_PREBUILT_WEBVIEWCHROMIUM=yes
        echo ""
        echo ""
        echo "** Prebuilt Chromium is up-to-date; Will be used for build **"
        echo ""
        echo ""
        echo ""
    else
        export PRODUCT_PREBUILT_WEBVIEWCHROMIUM=no
        echo ""
        echo ""
        echo "** Prebuilt Chromium out-of-date/not found; Will build from source **"
        echo ""
        echo ""
        echo ""
    fi
}

function make()
{
    mk_timer $(get_make_command) "$@"
}

if [ "x$SHELL" != "x/bin/bash" ]; then
    case `ps -o command -p $$` in
        *bash*)
            ;;
        *zsh*)
            ;;
        *)
            echo "WARNING: Only bash and zsh are supported, use of other shell may lead to erroneous results"
            ;;
    esac
fi

# Execute the contents of any vendorsetup.sh files we can find.
for f in `test -d device && find -L device -maxdepth 4 -name 'vendorsetup.sh' 2> /dev/null` \
         `test -d vendor && find -L vendor -maxdepth 4 -name 'vendorsetup.sh' 2> /dev/null`
do
    echo "including $f"
    . $f
done
unset f

# Add completions
check_bash_version && {
    dirs="sdk/bash_completion vendor/crdroid/bash_completion"
    for dir in $dirs; do
    if [ -d ${dir} ]; then
        for f in `/bin/ls ${dir}/[a-z]*.bash 2> /dev/null`; do
            echo "including $f"
            . $f
        done
    fi
    done
}

export ANDROID_BUILD_TOP=$(gettop)<|MERGE_RESOLUTION|>--- conflicted
+++ resolved
@@ -2398,11 +2398,7 @@
         echo "Device Found."
     fi
 
-<<<<<<< HEAD
-    if (adb shell cat /system/build.prop | grep -q "ro.crdroid.device=$CRDROID_BUILD");
-=======
-    if (adb shell cat /system/build.prop | grep -q "ro.cm.device=$CM_BUILD") || [ "$FORCE_PUSH" == "true" ];
->>>>>>> c0b3f26f
+    if (adb shell cat /system/build.prop | grep -q "ro.crdroid.device=$CRDROID_BUILD") || [ "$FORCE_PUSH" == "true" ];
     then
     # retrieve IP and PORT info if we're using a TCP connection
     TCPIPPORT=$(adb devices | egrep '^[0-9]+\.[0-9]+\.[0-9]+\.[0-9]+:[0-9]+[^0-9]+' \
