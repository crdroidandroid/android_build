function hmm() {
cat <<EOF
Invoke ". build/envsetup.sh" from your shell to add the following functions to your environment:
- lunch:   lunch <product_name>-<build_variant>
- tapas:   tapas [<App1> <App2> ...] [arm|x86|mips] [eng|userdebug|user]
- croot:   Changes directory to the top of the tree.
- m:       Makes from the top of the tree.
- mm:      Builds all of the modules in the current directory.
- mmp:     Builds all of the modules in the current directory and pushes them to the device.
- mmm:     Builds all of the modules in the supplied directories.
- mmmp:    Builds all of the modules in the supplied directories and pushes them to the device.
- cgrep:   Greps on all local C/C++ files.
- jgrep:   Greps on all local Java files.
- resgrep: Greps on all local res/*.xml files.
- godir:   Go to the directory containing a file.
- cmremote: Add git remote for CM Gerrit Review.
- cmgerrit: A Git wrapper that fetches/pushes patch from/to CM Gerrit Review.
- cmrebase: Rebase a Gerrit change and push it again.
- aospremote: Add git remote for matching AOSP repository.
- mka:      Builds using SCHED_BATCH on all processors.
- mkap:     Builds the module(s) using mka and pushes them to the device.
- cmka:     Cleans and builds using mka.
- reposync: Parallel repo sync using ionice and SCHED_BATCH.
- installboot: Installs a boot.img to the connected device.
- installrecovery: Installs a recovery.img to the connected device.

Look at the source to view more functions. The complete list is:
EOF
    T=$(gettop)
    local A
    A=""
    for i in `cat $T/build/envsetup.sh | sed -n "/^function /s/function \([a-z_]*\).*/\1/p" | sort`; do
      A="$A $i"
    done
    echo $A
}

# Get the value of a build variable as an absolute path.
function get_abs_build_var()
{
    T=$(gettop)
    if [ ! "$T" ]; then
        echo "Couldn't locate the top of the tree.  Try setting TOP." >&2
        return
    fi
    (cd $T; CALLED_FROM_SETUP=true BUILD_SYSTEM=build/core \
      make --no-print-directory -C "$T" -f build/core/config.mk dumpvar-abs-$1)
}

# Get the exact value of a build variable.
function get_build_var()
{
    T=$(gettop)
    if [ ! "$T" ]; then
        echo "Couldn't locate the top of the tree.  Try setting TOP." >&2
        return
    fi
    CALLED_FROM_SETUP=true BUILD_SYSTEM=build/core \
      make --no-print-directory -C "$T" -f build/core/config.mk dumpvar-$1
}

# check to see if the supplied product is one we can build
function check_product()
{
    T=$(gettop)
    if [ ! "$T" ]; then
        echo "Couldn't locate the top of the tree.  Try setting TOP." >&2
        return
    fi

    if (echo -n $1 | grep -q -e "^cm_") ; then
       CM_BUILD=$(echo -n $1 | sed -e 's/^cm_//g')
<<<<<<< HEAD
       NAM_VARIANT=$(echo -n $1 | sed -e 's/^cm_//g')
    elif (echo -n $1 | grep -q -e "htc_") ; then
       CM_BUILD=
       NAM_VARIANT=$(echo -n $1)
    else 
       CM_BUILD=
       NAM_VARIANT=
    fi
    export CM_BUILD
    export NAM_VARIANT
=======
    else
       CM_BUILD=
    fi
    export CM_BUILD
>>>>>>> 85f6bdb7

    CALLED_FROM_SETUP=true BUILD_SYSTEM=build/core \
        TARGET_PRODUCT=$1 \
        TARGET_BUILD_VARIANT= \
        TARGET_BUILD_TYPE= \
        TARGET_BUILD_APPS= \
        get_build_var TARGET_DEVICE > /dev/null
    # hide successful answers, but allow the errors to show
}

VARIANT_CHOICES=(user userdebug eng)

# check to see if the supplied variant is valid
function check_variant()
{
    for v in ${VARIANT_CHOICES[@]}
    do
        if [ "$v" = "$1" ]
        then
            return 0
        fi
    done
    return 1
}

function setpaths()
{
    T=$(gettop)
    if [ ! "$T" ]; then
        echo "Couldn't locate the top of the tree.  Try setting TOP."
        return
    fi

    ##################################################################
    #                                                                #
    #              Read me before you modify this code               #
    #                                                                #
    #   This function sets ANDROID_BUILD_PATHS to what it is adding  #
    #   to PATH, and the next time it is run, it removes that from   #
    #   PATH.  This is required so lunch can be run more than once   #
    #   and still have working paths.                                #
    #                                                                #
    ##################################################################

    # Note: on windows/cygwin, ANDROID_BUILD_PATHS will contain spaces
    # due to "C:\Program Files" being in the path.

    # out with the old
    if [ -n "$ANDROID_BUILD_PATHS" ] ; then
        export PATH=${PATH/$ANDROID_BUILD_PATHS/}
    fi
    if [ -n "$ANDROID_PRE_BUILD_PATHS" ] ; then
        export PATH=${PATH/$ANDROID_PRE_BUILD_PATHS/}
        # strip trailing ':', if any
        export PATH=${PATH/%:/}
    fi

    # and in with the new
    CODE_REVIEWS=
    prebuiltdir=$(getprebuilt)
    prebuiltextradir=$(getprebuiltextra)
    gccprebuiltdir=$(get_abs_build_var ANDROID_GCC_PREBUILTS)
    gccprebuiltextradir=$(get_abs_build_var ANDROID_GCC_PREBUILTS_EXTRA)

    # The gcc toolchain does not exists for windows/cygwin. In this case, do not reference it.
    export ANDROID_EABI_TOOLCHAIN=
    local ARCH=$(get_build_var TARGET_ARCH)
    case $ARCH in
        x86) toolchaindir=x86/i686-linux-android-4.6/bin
            ;;
        arm) toolchaindir=arm/arm-linux-androideabi-4.6/bin
            ;;
        mips) toolchaindir=mips/mipsel-linux-android-4.6/bin
            ;;
        *)
            echo "Can't find toolchain for unknown architecture: $ARCH"
            toolchaindir=xxxxxxxxx
            ;;
    esac
    if [ -d "$gccprebuiltextradir/$toolchaindir" ]; then
        export ANDROID_EABI_TOOLCHAIN="$gccprebuiltextradir/$toolchaindir"
    elif [ -d "$gccprebuiltdir/$toolchaindir" ]; then
        export ANDROID_EABI_TOOLCHAIN="$gccprebuiltdir/$toolchaindir"
    fi

    unset ARM_EABI_TOOLCHAIN ARM_EABI_TOOLCHAIN_PATH
    case $ARCH in
        arm)
            toolchaindir=arm/arm-eabi-4.6/bin
            if [ -d "$gccprebuiltdir/$toolchaindir" ]; then
                 export ARM_EABI_TOOLCHAIN="$gccprebuiltdir/$toolchaindir"
                 ARM_EABI_TOOLCHAIN_PATH=":$gccprebuiltdir/$toolchaindir"
            fi
            ;;
        mips) toolchaindir=mips/mips-eabi-4.4.3/bin
            ;;
        *)
            # No need to set ARM_EABI_TOOLCHAIN for other ARCHs
            ;;
    esac
<<<<<<< HEAD
    if [ -e "$gccprebuiltextradir/$toolchaindir" ]; then
        export ARM_EABI_TOOLCHAIN="$gccprebuiltextradir/$toolchaindir"
    elif [ -d "$gccprebuiltdir/$toolchaindir" ]; then
        export ARM_EABI_TOOLCHAIN="$gccprebuiltdir/$toolchaindir"
    fi
=======
>>>>>>> 85f6bdb7

    export ANDROID_TOOLCHAIN=$ANDROID_EABI_TOOLCHAIN
    export ANDROID_QTOOLS=$T/development/emulator/qtools
    export ANDROID_DEV_SCRIPTS=$T/development/scripts
    export ANDROID_BUILD_PATHS=:$(get_build_var ANDROID_BUILD_PATHS):$ANDROID_QTOOLS:$ANDROID_TOOLCHAIN$ARM_EABI_TOOLCHAIN_PATH$CODE_REVIEWS:$ANDROID_DEV_SCRIPTS
    export PATH=$PATH$ANDROID_BUILD_PATHS

    unset ANDROID_JAVA_TOOLCHAIN
    unset ANDROID_PRE_BUILD_PATHS
    if [ -n "$JAVA_HOME" ]; then
        export ANDROID_JAVA_TOOLCHAIN=$JAVA_HOME/bin
        export ANDROID_PRE_BUILD_PATHS=$ANDROID_JAVA_TOOLCHAIN:
        export PATH=$ANDROID_PRE_BUILD_PATHS$PATH
    fi

    unset ANDROID_PRODUCT_OUT
    export ANDROID_PRODUCT_OUT=$(get_abs_build_var PRODUCT_OUT)
    export OUT=$ANDROID_PRODUCT_OUT

    unset ANDROID_HOST_OUT
    export ANDROID_HOST_OUT=$(get_abs_build_var HOST_OUT)

    # needed for processing samples collected by perf counters
    unset OPROFILE_EVENTS_DIR
    export OPROFILE_EVENTS_DIR=$T/external/oprofile/events

    # needed for building linux on MacOS
    # TODO: fix the path
    #export HOST_EXTRACFLAGS="-I "$T/system/kernel_headers/host_include
}

function printconfig()
{
    T=$(gettop)
    if [ ! "$T" ]; then
        echo "Couldn't locate the top of the tree.  Try setting TOP." >&2
        return
    fi
    get_build_var report_config
}

function set_stuff_for_environment()
{
    settitle
    set_java_home
    setpaths
    set_sequence_number

    export ANDROID_BUILD_TOP=$(gettop)
}

function set_sequence_number()
{
    export BUILD_ENV_SEQUENCE_NUMBER=10
}

function settitle()
{
    if [ "$STAY_OFF_MY_LAWN" = "" ]; then
        local arch=$(gettargetarch)
        local product=$TARGET_PRODUCT
        local variant=$TARGET_BUILD_VARIANT
        local apps=$TARGET_BUILD_APPS
        if [ -z "$apps" ]; then
            export PROMPT_COMMAND="echo -ne \"\033]0;[${arch}-${product}-${variant}] ${USER}@${HOSTNAME}: ${PWD}\007\""
        else
            export PROMPT_COMMAND="echo -ne \"\033]0;[$arch $apps $variant] ${USER}@${HOSTNAME}: ${PWD}\007\""
        fi
    fi
}

function addcompletions()
{
    local T dir f

    # Keep us from trying to run in something that isn't bash.
    if [ -z "${BASH_VERSION}" ]; then
        return
    fi

    # Keep us from trying to run in bash that's too old.
    if [ ${BASH_VERSINFO[0]} -lt 3 ]; then
        return
    fi

    dir="sdk/bash_completion"
    if [ -d ${dir} ]; then
        for f in `/bin/ls ${dir}/[a-z]*.bash 2> /dev/null`; do
            echo "including $f"
            . $f
        done
    fi
}

function choosetype()
{
    echo "Build type choices are:"
    echo "     1. release"
    echo "     2. debug"
    echo

    local DEFAULT_NUM DEFAULT_VALUE
    DEFAULT_NUM=1
    DEFAULT_VALUE=release

    export TARGET_BUILD_TYPE=
    local ANSWER
    while [ -z $TARGET_BUILD_TYPE ]
    do
        echo -n "Which would you like? ["$DEFAULT_NUM"] "
        if [ -z "$1" ] ; then
            read ANSWER
        else
            echo $1
            ANSWER=$1
        fi
        case $ANSWER in
        "")
            export TARGET_BUILD_TYPE=$DEFAULT_VALUE
            ;;
        1)
            export TARGET_BUILD_TYPE=release
            ;;
        release)
            export TARGET_BUILD_TYPE=release
            ;;
        2)
            export TARGET_BUILD_TYPE=debug
            ;;
        debug)
            export TARGET_BUILD_TYPE=debug
            ;;
        *)
            echo
            echo "I didn't understand your response.  Please try again."
            echo
            ;;
        esac
        if [ -n "$1" ] ; then
            break
        fi
    done

    set_stuff_for_environment
}

#
# This function isn't really right:  It chooses a TARGET_PRODUCT
# based on the list of boards.  Usually, that gets you something
# that kinda works with a generic product, but really, you should
# pick a product by name.
#
function chooseproduct()
{
    if [ "x$TARGET_PRODUCT" != x ] ; then
        default_value=$TARGET_PRODUCT
    else
        default_value=full
    fi

    export TARGET_PRODUCT=
    local ANSWER
    while [ -z "$TARGET_PRODUCT" ]
    do
        echo -n "Which product would you like? [$default_value] "
        if [ -z "$1" ] ; then
            read ANSWER
        else
            echo $1
            ANSWER=$1
        fi

        if [ -z "$ANSWER" ] ; then
            export TARGET_PRODUCT=$default_value
        else
            if check_product $ANSWER
            then
                export TARGET_PRODUCT=$ANSWER
            else
                echo "** Not a valid product: $ANSWER"
            fi
        fi
        if [ -n "$1" ] ; then
            break
        fi
    done

    set_stuff_for_environment
}

function choosevariant()
{
    echo "Variant choices are:"
    local index=1
    local v
    for v in ${VARIANT_CHOICES[@]}
    do
        # The product name is the name of the directory containing
        # the makefile we found, above.
        echo "     $index. $v"
        index=$(($index+1))
    done

    local default_value=eng
    local ANSWER

    export TARGET_BUILD_VARIANT=
    while [ -z "$TARGET_BUILD_VARIANT" ]
    do
        echo -n "Which would you like? [$default_value] "
        if [ -z "$1" ] ; then
            read ANSWER
        else
            echo $1
            ANSWER=$1
        fi

        if [ -z "$ANSWER" ] ; then
            export TARGET_BUILD_VARIANT=$default_value
        elif (echo -n $ANSWER | grep -q -e "^[0-9][0-9]*$") ; then
            if [ "$ANSWER" -le "${#VARIANT_CHOICES[@]}" ] ; then
                export TARGET_BUILD_VARIANT=${VARIANT_CHOICES[$(($ANSWER-1))]}
            fi
        else
            if check_variant $ANSWER
            then
                export TARGET_BUILD_VARIANT=$ANSWER
            else
                echo "** Not a valid variant: $ANSWER"
            fi
        fi
        if [ -n "$1" ] ; then
            break
        fi
    done
}

function choosecombo()
{
    choosetype $1

    echo
    echo
    chooseproduct $2

    echo
    echo
    choosevariant $3

    echo
    set_stuff_for_environment
    printconfig
}

# Clear this variable.  It will be built up again when the vendorsetup.sh
# files are included at the end of this file.
unset LUNCH_MENU_CHOICES
function add_lunch_combo()
{
    local new_combo=$1
    local c
    for c in ${LUNCH_MENU_CHOICES[@]} ; do
        if [ "$new_combo" = "$c" ] ; then
            return
        fi
    done
    LUNCH_MENU_CHOICES=(${LUNCH_MENU_CHOICES[@]} $new_combo)
}

# add the default one here
add_lunch_combo full-eng
add_lunch_combo full_x86-eng
add_lunch_combo vbox_x86-eng
add_lunch_combo full_mips-eng

function print_lunch_menu()
{
    local uname=$(uname)
    echo
    echo "You're building on" $uname
    if [ "$(uname)" = "Darwin" ] ; then
       echo "  (ohai, koush!)"
    fi
    echo
    if [ "z${CM_DEVICES_ONLY}" != "z" ]; then
       echo "Breakfast menu... pick a combo:"
    else
       echo "Lunch menu... pick a combo:"
    fi

    local i=1
    local choice
    for choice in ${LUNCH_MENU_CHOICES[@]}
    do
        echo "     $i. $choice"
        i=$(($i+1))
    done

    if [ "z${CM_DEVICES_ONLY}" != "z" ]; then
       echo "... and don't forget the bacon!"
    fi

    echo
}

function brunch()
{
    breakfast $*
    if [ $? -eq 0 ]; then
        export CM_FAST_BUILD=1
        mka bacon
    else
        echo "No such item in brunch menu. Try 'breakfast'"
        return 1
    fi
    return $?
}

function breakfast()
{
    target=$1
    CM_DEVICES_ONLY="true"
    unset LUNCH_MENU_CHOICES
    add_lunch_combo full-eng
    for f in `/bin/ls vendor/cm/vendorsetup.sh 2> /dev/null`
        do
            echo "including $f"
            . $f
        done
    unset f

    if [ $# -eq 0 ]; then
        # No arguments, so let's have the full menu
        lunch
    else
        echo "z$target" | grep -q "-"
        if [ $? -eq 0 ]; then
            # A buildtype was specified, assume a full device name
            lunch $target
        else
            # This is probably just the CM model name
            lunch cm_$target-userdebug
        fi
    fi
    return $?
}

alias bib=breakfast

function lunch()
{
    local answer

    if [ "$1" ] ; then
        answer=$1
    else
        print_lunch_menu
        echo -n "Which would you like? [full-eng] "
        read answer
    fi

    local selection=

    if [ -z "$answer" ]
    then
        selection=full-eng
    elif (echo -n $answer | grep -q -e "^[0-9][0-9]*$")
    then
        if [ $answer -le ${#LUNCH_MENU_CHOICES[@]} ]
        then
            selection=${LUNCH_MENU_CHOICES[$(($answer-1))]}
        fi
    elif (echo -n $answer | grep -q -e "^[^\-][^\-]*-[^\-][^\-]*$")
    then
        selection=$answer
    fi

    if [ -z "$selection" ]
    then
        echo
        echo "Invalid lunch combo: $answer"
        return 1
    fi

    export TARGET_BUILD_APPS=

    local product=$(echo -n $selection | sed -e "s/-.*$//")
    check_product $product
    if [ $? -ne 0 ]
    then
        # if we can't find a product, try to grab it off the CM github
        T=$(gettop)
        pushd $T > /dev/null
        build/tools/roomservice.py $product
        popd > /dev/null
        check_product $product
    else
        build/tools/roomservice.py $product true
    fi
    if [ $? -ne 0 ]
    then
        echo
        echo "** Don't have a product spec for: '$product'"
        echo "** Do you have the right repo manifest?"
        product=
    fi

    local variant=$(echo -n $selection | sed -e "s/^[^\-]*-//")
    check_variant $variant
    if [ $? -ne 0 ]
    then
        echo
        echo "** Invalid variant: '$variant'"
        echo "** Must be one of ${VARIANT_CHOICES[@]}"
        variant=
    fi

    if [ -z "$product" -o -z "$variant" ]
    then
        echo
        return 1
    fi

    export TARGET_PRODUCT=$product
    export TARGET_BUILD_VARIANT=$variant
    export TARGET_BUILD_TYPE=release

    echo

    set_stuff_for_environment
    printconfig
}

# Tab completion for lunch.
function _lunch()
{
    local cur prev opts
    COMPREPLY=()
    cur="${COMP_WORDS[COMP_CWORD]}"
    prev="${COMP_WORDS[COMP_CWORD-1]}"

    COMPREPLY=( $(compgen -W "${LUNCH_MENU_CHOICES[*]}" -- ${cur}) )
    return 0
}
complete -F _lunch lunch

# Configures the build to build unbundled apps.
# Run tapas with one ore more app names (from LOCAL_PACKAGE_NAME)
function tapas()
{
    local arch=$(echo -n $(echo $* | xargs -n 1 echo | \grep -E '^(arm|x86|mips)$'))
    local variant=$(echo -n $(echo $* | xargs -n 1 echo | \grep -E '^(user|userdebug|eng)$'))
    local apps=$(echo -n $(echo $* | xargs -n 1 echo | \grep -E -v '^(user|userdebug|eng|arm|x86|mips)$'))

    if [ $(echo $arch | wc -w) -gt 1 ]; then
        echo "tapas: Error: Multiple build archs supplied: $arch"
        return
    fi
    if [ $(echo $variant | wc -w) -gt 1 ]; then
        echo "tapas: Error: Multiple build variants supplied: $variant"
        return
    fi

    local product=full
    case $arch in
      x86)   product=full_x86;;
      mips)  product=full_mips;;
    esac
    if [ -z "$variant" ]; then
        variant=eng
    fi
    if [ -z "$apps" ]; then
        apps=all
    fi

    export TARGET_PRODUCT=$product
    export TARGET_BUILD_VARIANT=$variant
    export TARGET_BUILD_TYPE=release
    export TARGET_BUILD_APPS=$apps

    set_stuff_for_environment
    printconfig
}

function eat()
{
    if [ "$OUT" ] ; then
        MODVERSION=`sed -n -e'/ro\.cm\.version/s/.*=//p' $OUT/system/build.prop`
        ZIPFILE=cm-$MODVERSION.zip
        ZIPPATH=$OUT/$ZIPFILE
        if [ ! -f $ZIPPATH ] ; then
            echo "Nothing to eat"
            return 1
        fi
        adb start-server # Prevent unexpected starting server message from adb get-state in the next line
        if [ $(adb get-state) != device -a $(adb shell busybox test -e /sbin/recovery 2> /dev/null; echo $?) != 0 ] ; then
            echo "No device is online. Waiting for one..."
            echo "Please connect USB and/or enable USB debugging"
            until [ $(adb get-state) = device -o $(adb shell busybox test -e /sbin/recovery 2> /dev/null; echo $?) = 0 ];do
                sleep 1
            done
            echo "Device Found.."
        fi
        # if adbd isn't root we can't write to /cache/recovery/
        adb root
        sleep 1
        adb wait-for-device
        echo "Pushing $ZIPFILE to device"
        if adb push $ZIPPATH /storage/sdcard0/ ; then
            # Optional path for sdcard0 in recovery
            [ -z "$1" ] && DIR=sdcard || DIR=$1
            cat << EOF > /tmp/command
--update_package=/$DIR/$ZIPFILE
EOF
            if adb push /tmp/command /cache/recovery/ ; then
                echo "Rebooting into recovery for installation"
                adb reboot recovery
            fi
            rm /tmp/command
        fi
    else
        echo "Nothing to eat"
        return 1
    fi
    return $?
}

function omnom
{
    brunch $*
    eat
}

function gettop
{
    local TOPFILE=build/core/envsetup.mk
    if [ -n "$TOP" -a -f "$TOP/$TOPFILE" ] ; then
        echo $TOP
    else
        if [ -f $TOPFILE ] ; then
            # The following circumlocution (repeated below as well) ensures
            # that we record the true directory name and not one that is
            # faked up with symlink names.
            PWD= /bin/pwd
        else
            # We redirect cd to /dev/null in case it's aliased to
            # a command that prints something as a side-effect
            # (like pushd)
            local HERE=$PWD
            T=
            while [ \( ! \( -f $TOPFILE \) \) -a \( $PWD != "/" \) ]; do
                cd .. > /dev/null
                T=`PWD= /bin/pwd`
            done
            cd $HERE > /dev/null
            if [ -f "$T/$TOPFILE" ]; then
                echo $T
            fi
        fi
    fi
}

function m()
{
    T=$(gettop)
    if [ "$T" ]; then
        make -C $T $@
    else
        echo "Couldn't locate the top of the tree.  Try setting TOP."
    fi
}

function findmakefile()
{
    TOPFILE=build/core/envsetup.mk
    # We redirect cd to /dev/null in case it's aliased to
    # a command that prints something as a side-effect
    # (like pushd)
    local HERE=$PWD
    T=
    while [ \( ! \( -f $TOPFILE \) \) -a \( $PWD != "/" \) ]; do
        T=`PWD= /bin/pwd`
        if [ -f "$T/Android.mk" ]; then
            echo $T/Android.mk
            cd $HERE > /dev/null
            return
        fi
        cd .. > /dev/null
    done
    cd $HERE > /dev/null
}

function mm()
{
    # If we're sitting in the root of the build tree, just do a
    # normal make.
    if [ -f build/core/envsetup.mk -a -f Makefile ]; then
        make $@
    else
        # Find the closest Android.mk file.
        T=$(gettop)
        local M=$(findmakefile)
        # Remove the path to top as the makefilepath needs to be relative
        local M=`echo $M|sed 's:'$T'/::'`
        if [ ! "$T" ]; then
            echo "Couldn't locate the top of the tree.  Try setting TOP."
        elif [ ! "$M" ]; then
            echo "Couldn't locate a makefile from the current directory."
        else
            ONE_SHOT_MAKEFILE=$M make -C $T all_modules $@
        fi
    fi
}

function mmm()
{
    T=$(gettop)
    if [ "$T" ]; then
        local MAKEFILE=
        local MODULES=
        local ARGS=
        local DIR TO_CHOP
        local DASH_ARGS=$(echo "$@" | awk -v RS=" " -v ORS=" " '/^-.*$/')
        local DIRS=$(echo "$@" | awk -v RS=" " -v ORS=" " '/^[^-].*$/')
        for DIR in $DIRS ; do
            MODULES=`echo $DIR | sed -n -e 's/.*:\(.*$\)/\1/p' | sed 's/,/ /'`
            if [ "$MODULES" = "" ]; then
                MODULES=all_modules
            fi
            DIR=`echo $DIR | sed -e 's/:.*//' -e 's:/$::'`
            if [ -f $DIR/Android.mk ]; then
                TO_CHOP=`(cd -P -- $T && pwd -P) | wc -c | tr -d ' '`
                TO_CHOP=`expr $TO_CHOP + 1`
                START=`PWD= /bin/pwd`
                MFILE=`echo $START | cut -c${TO_CHOP}-`
                if [ "$MFILE" = "" ] ; then
                    MFILE=$DIR/Android.mk
                else
                    MFILE=$MFILE/$DIR/Android.mk
                fi
                MAKEFILE="$MAKEFILE $MFILE"
            else
                if [ "$DIR" = snod ]; then
                    ARGS="$ARGS snod"
                elif [ "$DIR" = showcommands ]; then
                    ARGS="$ARGS showcommands"
                elif [ "$DIR" = dist ]; then
                    ARGS="$ARGS dist"
                elif [ "$DIR" = incrementaljavac ]; then
                    ARGS="$ARGS incrementaljavac"
                else
                    echo "No Android.mk in $DIR."
                    return 1
                fi
            fi
        done
        ONE_SHOT_MAKEFILE="$MAKEFILE" make -C $T $DASH_ARGS $MODULES $ARGS
    else
        echo "Couldn't locate the top of the tree.  Try setting TOP."
    fi
}

function croot()
{
    T=$(gettop)
    if [ "$T" ]; then
        cd $(gettop)
    else
        echo "Couldn't locate the top of the tree.  Try setting TOP."
    fi
}

function cproj()
{
    TOPFILE=build/core/envsetup.mk
    # We redirect cd to /dev/null in case it's aliased to
    # a command that prints something as a side-effect
    # (like pushd)
    local HERE=$PWD
    T=
    while [ \( ! \( -f $TOPFILE \) \) -a \( $PWD != "/" \) ]; do
        T=$PWD
        if [ -f "$T/Android.mk" ]; then
            cd $T
            return
        fi
        cd .. > /dev/null
    done
    cd $HERE > /dev/null
    echo "can't find Android.mk"
}

function pid()
{
   local EXE="$1"
   if [ "$EXE" ] ; then
       local PID=`adb shell ps | fgrep $1 | sed -e 's/[^ ]* *\([0-9]*\).*/\1/'`
       echo "$PID"
   else
       echo "usage: pid name"
   fi
}

# systemstack - dump the current stack trace of all threads in the system process
# to the usual ANR traces file
function systemstack()
{
    adb shell echo '""' '>>' /data/anr/traces.txt && adb shell chmod 776 /data/anr/traces.txt && adb shell kill -3 $(pid system_server)
}

function gdbclient()
{
   local OUT_ROOT=$(get_abs_build_var PRODUCT_OUT)
   local OUT_SYMBOLS=$(get_abs_build_var TARGET_OUT_UNSTRIPPED)
   local OUT_SO_SYMBOLS=$(get_abs_build_var TARGET_OUT_SHARED_LIBRARIES_UNSTRIPPED)
   local OUT_EXE_SYMBOLS=$(get_abs_build_var TARGET_OUT_EXECUTABLES_UNSTRIPPED)
   local PREBUILTS_EXTRA=$(get_abs_build_var ANDROID_PREBUILTS_EXTRA)
   local PREBUILTS=$(get_abs_build_var ANDROID_PREBUILTS)
   local ARCH=$(get_build_var TARGET_ARCH)
   local GDB
   case "$ARCH" in
       x86) GDB=i686-linux-android-gdb;;
       arm) GDB=arm-linux-androideabi-gdb;;
       mips) GDB=mipsel-linux-android-gdb;;
       *) echo "Unknown arch $ARCH"; return 1;;
   esac

   if [ "$OUT_ROOT" -a "$PREBUILTS" ]; then
       local EXE="$1"
       if [ "$EXE" ] ; then
           EXE=$1
       else
           EXE="app_process"
       fi

       local PORT="$2"
       if [ "$PORT" ] ; then
           PORT=$2
       else
           PORT=":5039"
       fi

       local PID
       local PROG="$3"
       if [ "$PROG" ] ; then
           if [[ "$PROG" =~ ^[0-9]+$ ]] ; then
               PID="$3"
           else
               PID=`pid $3`
           fi
           adb forward "tcp$PORT" "tcp$PORT"
           adb shell gdbserver $PORT --attach $PID &
           sleep 2
       else
               echo ""
               echo "If you haven't done so already, do this first on the device:"
               echo "    gdbserver $PORT /system/bin/$EXE"
                   echo " or"
               echo "    gdbserver $PORT --attach $PID"
               echo ""
       fi

       echo >|"$OUT_ROOT/gdbclient.cmds" "set solib-absolute-prefix $OUT_SYMBOLS"
       echo >>"$OUT_ROOT/gdbclient.cmds" "set solib-search-path $OUT_SO_SYMBOLS:$OUT_SO_SYMBOLS/hw:$OUT_SO_SYMBOLS/ssl/engines:$OUT_SO_SYMBOLS/drm:$OUT_SO_SYMBOLS/egl:$OUT_SO_SYMBOLS/soundfx"
       echo >>"$OUT_ROOT/gdbclient.cmds" "target remote $PORT"
       echo >>"$OUT_ROOT/gdbclient.cmds" ""

       $ANDROID_TOOLCHAIN/$GDB -x "$OUT_ROOT/gdbclient.cmds" "$OUT_EXE_SYMBOLS/$EXE"
  else
       echo "Unable to determine build system output dir."
   fi

}

case `uname -s` in
    Darwin)
        function sgrep()
        {
            find -E . -name .repo -prune -o -name .git -prune -o  -type f -iregex '.*\.(c|h|cpp|S|java|xml|sh|mk)' -print0 | xargs -0 grep --color -n "$@"
        }

        ;;
    *)
        function sgrep()
        {
            find . -name .repo -prune -o -name .git -prune -o  -type f -iregex '.*\.\(c\|h\|cpp\|S\|java\|xml\|sh\|mk\)' -print0 | xargs -0 grep --color -n "$@"
        }
        ;;
esac

function gettargetarch
{
    get_build_var TARGET_ARCH
}

function jgrep()
{
    find . -name .repo -prune -o -name .git -prune -o  -type f -name "*\.java" -print0 | xargs -0 grep --color -n "$@"
}

function cgrep()
{
    find . -name .repo -prune -o -name .git -prune -o -type f \( -name '*.c' -o -name '*.cc' -o -name '*.cpp' -o -name '*.h' \) -print0 | xargs -0 grep --color -n "$@"
}

function resgrep()
{
    for dir in `find . -name .repo -prune -o -name .git -prune -o -name res -type d`; do find $dir -type f -name '*\.xml' -print0 | xargs -0 grep --color -n "$@"; done;
}

case `uname -s` in
    Darwin)
        function mgrep()
        {
            find -E . -name .repo -prune -o -name .git -prune -o -path ./out -prune -o -type f -iregex '.*/(Makefile|Makefile\..*|.*\.make|.*\.mak|.*\.mk)' -print0 | xargs -0 grep --color -n "$@"
        }

        function treegrep()
        {
            find -E . -name .repo -prune -o -name .git -prune -o -type f -iregex '.*\.(c|h|cpp|S|java|xml)' -print0 | xargs -0 grep --color -n -i "$@"
        }

        ;;
    *)
        function mgrep()
        {
            find . -name .repo -prune -o -name .git -prune -o -path ./out -prune -o -regextype posix-egrep -iregex '(.*\/Makefile|.*\/Makefile\..*|.*\.make|.*\.mak|.*\.mk)' -type f -print0 | xargs -0 grep --color -n "$@"
        }

        function treegrep()
        {
            find . -name .repo -prune -o -name .git -prune -o -regextype posix-egrep -iregex '.*\.(c|h|cpp|S|java|xml)' -type f -print0 | xargs -0 grep --color -n -i "$@"
        }

        ;;
esac

function getprebuilt
{
    get_abs_build_var ANDROID_PREBUILTS
}

function getprebuiltextra
{
    get_abs_build_var ANDROID_PREBUILTS_EXTRA
}

function tracedmdump()
{
    T=$(gettop)
    if [ ! "$T" ]; then
        echo "Couldn't locate the top of the tree.  Try setting TOP."
        return
    fi
    local prebuiltdir=$(getprebuilt)
<<<<<<< HEAD
    local prebuiltextradir=$(getprebuiltextra)
    local KERNEL=$T/prebuilt/android-arm/kernel/vmlinux-qemu
=======
    local arch=$(gettargetarch)
    local KERNEL=$T/prebuilts/qemu-kernel/$arch/vmlinux-qemu
>>>>>>> 85f6bdb7

    local TRACE=$1
    if [ ! "$TRACE" ] ; then
        echo "usage:  tracedmdump  tracename"
        return
    fi

    if [ ! -r "$KERNEL" ] ; then
        echo "Error: cannot find kernel: '$KERNEL'"
        return
    fi

    local BASETRACE=$(basename $TRACE)
    if [ "$BASETRACE" = "$TRACE" ] ; then
        TRACE=$ANDROID_PRODUCT_OUT/traces/$TRACE
    fi

    echo "post-processing traces..."
    rm -f $TRACE/qtrace.dexlist
    post_trace $TRACE
    if [ $? -ne 0 ]; then
        echo "***"
        echo "*** Error: malformed trace.  Did you remember to exit the emulator?"
        echo "***"
        return
    fi
    echo "generating dexlist output..."
    /bin/ls $ANDROID_PRODUCT_OUT/system/framework/*.jar $ANDROID_PRODUCT_OUT/system/app/*.apk $ANDROID_PRODUCT_OUT/data/app/*.apk 2>/dev/null | xargs dexlist > $TRACE/qtrace.dexlist
    echo "generating dmtrace data..."
    q2dm -r $ANDROID_PRODUCT_OUT/symbols $TRACE $KERNEL $TRACE/dmtrace || return
    echo "generating html file..."
    dmtracedump -h $TRACE/dmtrace >| $TRACE/dmtrace.html || return
    echo "done, see $TRACE/dmtrace.html for details"
    echo "or run:"
    echo "    traceview $TRACE/dmtrace"
}

# communicate with a running device or emulator, set up necessary state,
# and run the hat command.
function runhat()
{
    # process standard adb options
    local adbTarget=""
    if [ "$1" = "-d" -o "$1" = "-e" ]; then
        adbTarget=$1
        shift 1
    elif [ "$1" = "-s" ]; then
        adbTarget="$1 $2"
        shift 2
    fi
    local adbOptions=${adbTarget}
    #echo adbOptions = ${adbOptions}

    # runhat options
    local targetPid=$1

    if [ "$targetPid" = "" ]; then
        echo "Usage: runhat [ -d | -e | -s serial ] target-pid"
        return
    fi

    # confirm hat is available
    if [ -z $(which hat) ]; then
        echo "hat is not available in this configuration."
        return
    fi

    # issue "am" command to cause the hprof dump
    local sdcard=$(adb shell echo -n '$EXTERNAL_STORAGE')
    local devFile=$sdcard/hprof-$targetPid
    #local devFile=/data/local/hprof-$targetPid
    echo "Poking $targetPid and waiting for data..."
    echo "Storing data at $devFile"
    adb ${adbOptions} shell am dumpheap $targetPid $devFile
    echo "Press enter when logcat shows \"hprof: heap dump completed\""
    echo -n "> "
    read

    local localFile=/tmp/$$-hprof

    echo "Retrieving file $devFile..."
    adb ${adbOptions} pull $devFile $localFile

    adb ${adbOptions} shell rm $devFile

    echo "Running hat on $localFile"
    echo "View the output by pointing your browser at http://localhost:7000/"
    echo ""
    hat -JXmx512m $localFile
}

function getbugreports()
{
    local reports=(`adb shell ls /sdcard/bugreports | tr -d '\r'`)

    if [ ! "$reports" ]; then
        echo "Could not locate any bugreports."
        return
    fi

    local report
    for report in ${reports[@]}
    do
        echo "/sdcard/bugreports/${report}"
        adb pull /sdcard/bugreports/${report} ${report}
        gunzip ${report}
    done
}

function getsdcardpath()
{
    adb ${adbOptions} shell echo -n \$\{EXTERNAL_STORAGE\}
}

function getscreenshotpath()
{
    echo "$(getsdcardpath)/Pictures/Screenshots"
}

function getlastscreenshot()
{
    local screenshot_path=$(getscreenshotpath)
    local screenshot=`adb ${adbOptions} ls ${screenshot_path} | grep Screenshot_[0-9-]*.*\.png | sort -rk 3 | cut -d " " -f 4 | head -n 1`
    if [ "$screenshot" = "" ]; then
        echo "No screenshots found."
        return
    fi
    echo "${screenshot}"
    adb ${adbOptions} pull ${screenshot_path}/${screenshot}
}

function startviewserver()
{
    local port=4939
    if [ $# -gt 0 ]; then
            port=$1
    fi
    adb shell service call window 1 i32 $port
}

function stopviewserver()
{
    adb shell service call window 2
}

function isviewserverstarted()
{
    adb shell service call window 3
}

function key_home()
{
    adb shell input keyevent 3
}

function key_back()
{
    adb shell input keyevent 4
}

function key_menu()
{
    adb shell input keyevent 82
}

function smoketest()
{
    if [ ! "$ANDROID_PRODUCT_OUT" ]; then
        echo "Couldn't locate output files.  Try running 'lunch' first." >&2
        return
    fi
    T=$(gettop)
    if [ ! "$T" ]; then
        echo "Couldn't locate the top of the tree.  Try setting TOP." >&2
        return
    fi

    (cd "$T" && make SmokeTest SmokeTestApp) &&
      adb uninstall com.android.smoketest > /dev/null &&
      adb uninstall com.android.smoketest.tests > /dev/null &&
      adb install $ANDROID_PRODUCT_OUT/data/app/SmokeTestApp.apk &&
      adb install $ANDROID_PRODUCT_OUT/data/app/SmokeTest.apk &&
      adb shell am instrument -w com.android.smoketest.tests/android.test.InstrumentationTestRunner
}

# simple shortcut to the runtest command
function runtest()
{
    T=$(gettop)
    if [ ! "$T" ]; then
        echo "Couldn't locate the top of the tree.  Try setting TOP." >&2
        return
    fi
    ("$T"/development/testrunner/runtest.py $@)
}

function godir () {
    if [[ -z "$1" ]]; then
        echo "Usage: godir <regex>"
        return
    fi
    T=$(gettop)
    if [[ ! -f $T/filelist ]]; then
        echo -n "Creating index..."
        (cd $T; find . -wholename ./out -prune -o -wholename ./.repo -prune -o -type f > filelist)
        echo " Done"
        echo ""
    fi
    local lines
    lines=($(\grep "$1" $T/filelist | sed -e 's/\/[^/]*$//' | sort | uniq))
    if [[ ${#lines[@]} = 0 ]]; then
        echo "Not found"
        return
    fi
    local pathname
    local choice
    if [[ ${#lines[@]} > 1 ]]; then
        while [[ -z "$pathname" ]]; do
            local index=1
            local line
            for line in ${lines[@]}; do
                printf "%6s %s\n" "[$index]" $line
                index=$(($index + 1))
            done
            echo
            echo -n "Select one: "
            unset choice
            read choice
            if [[ $choice -gt ${#lines[@]} || $choice -lt 1 ]]; then
                echo "Invalid choice"
                continue
            fi
            pathname=${lines[$(($choice-1))]}
        done
    else
        pathname=${lines[0]}
    fi
    cd $T/$pathname
}

function cmremote()
{
    git remote rm cmremote 2> /dev/null
    if [ ! -d .git ]
    then
        echo .git directory not found. Please run this from the root directory of the Android repository you wish to set up.
    fi
    GERRIT_REMOTE=$(cat .git/config  | grep git://github.com | awk '{ print $NF }' | sed s#git://github.com/##g)
    if [ -z "$GERRIT_REMOTE" ]
    then
        GERRIT_REMOTE=$(cat .git/config  | grep http://github.com | awk '{ print $NF }' | sed s#http://github.com/##g)
        if [ -z "$GERRIT_REMOTE" ]
        then
          echo Unable to set up the git remote, are you in the root of the repo?
          return 0
        fi
    fi
    CMUSER=`git config --get review.review.cyanogenmod.com.username`
    if [ -z "$CMUSER" ]
    then
        git remote add cmremote ssh://review.cyanogenmod.com:29418/$GERRIT_REMOTE
    else
        git remote add cmremote ssh://$CMUSER@review.cyanogenmod.com:29418/$GERRIT_REMOTE
    fi
    echo You can now push to "cmremote".
}
export -f cmremote

function aospremote()
{
    git remote rm aosp 2> /dev/null
    if [ ! -d .git ]
    then
        echo .git directory not found. Please run this from the root directory of the Android repository you wish to set up.
    fi
    PROJECT=`pwd | sed s#$ANDROID_BUILD_TOP/##g`
    if (echo $PROJECT | grep -qv "^device")
    then
        PFX="platform/"
    fi
    git remote add aosp https://android.googlesource.com/$PFX$PROJECT
    echo "Remote 'aosp' created"
}
export -f aospremote

function installboot()
{
    if [ ! -e "$OUT/recovery/root/etc/recovery.fstab" ];
    then
        echo "No recovery.fstab found. Build recovery first."
        return 1
    fi
    if [ ! -e "$OUT/boot.img" ];
    then
        echo "No boot.img found. Run make bootimage first."
        return 1
    fi
    PARTITION=`grep "^\/boot" $OUT/recovery/root/etc/recovery.fstab | awk {'print $3'}`
    if [ -z "$PARTITION" ];
    then
        echo "Unable to determine boot partition."
        return 1
    fi
    adb start-server
    adb root
    sleep 1
    adb wait-for-device
    adb remount
    adb wait-for-device
    if (adb shell cat /system/build.prop | grep -q "ro.cm.device=$CM_BUILD");
    then
        adb push $OUT/boot.img /cache/
        for i in $OUT/system/lib/modules/*;
        do
            adb push $i /system/lib/modules/
        done
        adb shell dd if=/cache/boot.img of=$PARTITION
        adb shell chmod 644 /system/lib/modules/*
        echo "Installation complete."
    else
        echo "The connected device does not appear to be $CM_BUILD, run away!"
    fi
}

function installrecovery()
{
    if [ ! -e "$OUT/recovery/root/etc/recovery.fstab" ];
    then
        echo "No recovery.fstab found. Build recovery first."
        return 1
    fi
    if [ ! -e "$OUT/recovery.img" ];
    then
        echo "No recovery.img found. Run make recoveryimage first."
        return 1
    fi
    PARTITION=`grep "^\/recovery" $OUT/recovery/root/etc/recovery.fstab | awk {'print $3'}`
    if [ -z "$PARTITION" ];
    then
        echo "Unable to determine recovery partition."
        return 1
    fi
    adb start-server
    adb root
    sleep 1
    adb wait-for-device
    adb remount
    adb wait-for-device
    if (adb shell cat /system/build.prop | grep -q "ro.cm.device=$CM_BUILD");
    then
        adb push $OUT/recovery.img /cache/
        adb shell dd if=/cache/recovery.img of=$PARTITION
        echo "Installation complete."
    else
        echo "The connected device does not appear to be $CM_BUILD, run away!"
    fi
}

function makerecipe() {
  if [ -z "$1" ]
  then
    echo "No branch name provided."
    return 1
  fi
  cd .repo
  mv local_manifest.xml local_manifest.xml.bak
  cd ..
  cd android
  sed -i s/'default revision=.*'/'default revision="refs\/heads\/'$1'"'/ default.xml
  git commit -a -m "$1"
  cd ..

  repo forall -c '

  if [ "$REPO_REMOTE" == "github" ]
  then
    pwd
    cmremote
    git push cmremote HEAD:refs/heads/'$1'
  fi
  '

  cd .repo
  mv local_manifest.xml.bak local_manifest.xml
  cd ..
}

function cmgerrit() {
    if [ $# -eq 0 ]; then
        $FUNCNAME help
        return 1
    fi
    local user=`git config --get review.review.cyanogenmod.com.username`
    local review=`git config --get remote.github.review`
    local project=`git config --get remote.github.projectname`
    local command=$1
    shift
    case $command in
        help)
            if [ $# -eq 0 ]; then
                cat <<EOF
Usage:
    $FUNCNAME COMMAND [OPTIONS] [CHANGE-ID[/PATCH-SET]][{@|^|~|:}ARG] [-- ARGS]

Commands:
    fetch   Just fetch the change as FETCH_HEAD
    help    Show this help, or for a specific command
    pull    Pull a change into current branch
    push    Push HEAD or a local branch to Gerrit for a specific branch

Any other Git commands that support refname would work as:
    git fetch URL CHANGE && git COMMAND OPTIONS FETCH_HEAD{@|^|~|:}ARG -- ARGS

See '$FUNCNAME help COMMAND' for more information on a specific command.

Example:
    $FUNCNAME checkout -b topic 1234/5
works as:
    git fetch http://DOMAIN/p/PROJECT refs/changes/34/1234/5 \\
      && git checkout -b topic FETCH_HEAD
will checkout a new branch 'topic' base on patch-set 5 of change 1234.
Patch-set 1 will be fetched if omitted.
EOF
                return
            fi
            case $1 in
                __cmg_*) echo "For internal use only." ;;
                changes|for)
                    if [ "$FUNCNAME" = "cmgerrit" ]; then
                        echo "'$FUNCNAME $1' is deprecated."
                    fi
                    ;;
                help) $FUNCNAME help ;;
                fetch|pull) cat <<EOF
usage: $FUNCNAME $1 [OPTIONS] CHANGE-ID[/PATCH-SET]

works as:
    git $1 OPTIONS http://DOMAIN/p/PROJECT \\
      refs/changes/HASH/CHANGE-ID/{PATCH-SET|1}

Example:
    $FUNCNAME $1 1234
will $1 patch-set 1 of change 1234
EOF
                    ;;
                push) cat <<EOF
usage: $FUNCNAME push [OPTIONS] [LOCAL_BRANCH:]REMOTE_BRANCH

works as:
    git push OPTIONS ssh://USER@DOMAIN:29418/PROJECT \\
      {LOCAL_BRANCH|HEAD}:refs/for/REMOTE_BRANCH

Example:
    $FUNCNAME push fix6789:gingerbread
will push local branch 'fix6789' to Gerrit for branch 'gingerbread'.
HEAD will be pushed from local if omitted.
EOF
                    ;;
                *)
                    $FUNCNAME __cmg_err_not_supported $1 && return
                    cat <<EOF
usage: $FUNCNAME $1 [OPTIONS] CHANGE-ID[/PATCH-SET][{@|^|~|:}ARG] [-- ARGS]

works as:
    git fetch http://DOMAIN/p/PROJECT \\
      refs/changes/HASH/CHANGE-ID/{PATCH-SET|1} \\
      && git $1 OPTIONS FETCH_HEAD{@|^|~|:}ARG -- ARGS
EOF
                    ;;
            esac
            ;;
        __cmg_get_ref)
            $FUNCNAME __cmg_err_no_arg $command $# && return 1
            local change_id patchset_id hash
            case $1 in
                */*)
                    change_id=${1%%/*}
                    patchset_id=${1#*/}
                    ;;
                *)
                    change_id=$1
                    patchset_id=1
                    ;;
            esac
            hash=$(($change_id % 100))
            case $hash in
                [0-9]) hash="0$hash" ;;
            esac
            echo "refs/changes/$hash/$change_id/$patchset_id"
            ;;
        fetch|pull)
            $FUNCNAME __cmg_err_no_arg $command $# help && return 1
            $FUNCNAME __cmg_err_not_repo && return 1
            local change=$1
            shift
            git $command $@ http://$review/p/$project \
                $($FUNCNAME __cmg_get_ref $change) || return 1
            ;;
        push)
            $FUNCNAME __cmg_err_no_arg $command $# help && return 1
            $FUNCNAME __cmg_err_not_repo && return 1
            if [ -z "$user" ]; then
                echo >&2 "Gerrit username not found."
                return 1
            fi
            local local_branch remote_branch
            case $1 in
                *:*)
                    local_branch=${1%:*}
                    remote_branch=${1##*:}
                    ;;
                *)
                    local_branch=HEAD
                    remote_branch=$1
                    ;;
            esac
            shift
            git push $@ ssh://$user@$review:29418/$project \
                $local_branch:refs/for/$remote_branch || return 1
            ;;
        changes|for)
            if [ "$FUNCNAME" = "cmgerrit" ]; then
                echo >&2 "'$FUNCNAME $command' is deprecated."
            fi
            ;;
        __cmg_err_no_arg)
            if [ $# -lt 2 ]; then
                echo >&2 "'$FUNCNAME $command' missing argument."
            elif [ $2 -eq 0 ]; then
                if [ -n "$3" ]; then
                    $FUNCNAME help $1
                else
                    echo >&2 "'$FUNCNAME $1' missing argument."
                fi
            else
                return 1
            fi
            ;;
        __cmg_err_not_repo)
            if [ -z "$review" -o -z "$project" ]; then
                echo >&2 "Not currently in any reviewable repository."
            else
                return 1
            fi
            ;;
        __cmg_err_not_supported)
            $FUNCNAME __cmg_err_no_arg $command $# && return
            case $1 in
                #TODO: filter more git commands that don't use refname
                init|add|rm|mv|status|clone|remote|bisect|config|stash)
                    echo >&2 "'$FUNCNAME $1' is not supported."
                    ;;
                *) return 1 ;;
            esac
            ;;
    #TODO: other special cases?
        *)
            $FUNCNAME __cmg_err_not_supported $command && return 1
            $FUNCNAME __cmg_err_no_arg $command $# help && return 1
            $FUNCNAME __cmg_err_not_repo && return 1
            local args="$@"
            local change pre_args refs_arg post_args
            case "$args" in
                *--\ *)
                    pre_args=${args%%-- *}
                    post_args="-- ${args#*-- }"
                    ;;
                *) pre_args="$args" ;;
            esac
            args=($pre_args)
            pre_args=
            if [ ${#args[@]} -gt 0 ]; then
                change=${args[${#args[@]}-1]}
            fi
            if [ ${#args[@]} -gt 1 ]; then
                pre_args=${args[0]}
                for ((i=1; i<${#args[@]}-1; i++)); do
                    pre_args="$pre_args ${args[$i]}"
                done
            fi
            while ((1)); do
                case $change in
                    ""|--)
                        $FUNCNAME help $command
                        return 1
                        ;;
                    *@*)
                        if [ -z "$refs_arg" ]; then
                            refs_arg="@${change#*@}"
                            change=${change%%@*}
                        fi
                        ;;
                    *~*)
                        if [ -z "$refs_arg" ]; then
                            refs_arg="~${change#*~}"
                            change=${change%%~*}
                        fi
                        ;;
                    *^*)
                        if [ -z "$refs_arg" ]; then
                            refs_arg="^${change#*^}"
                            change=${change%%^*}
                        fi
                        ;;
                    *:*)
                        if [ -z "$refs_arg" ]; then
                            refs_arg=":${change#*:}"
                            change=${change%%:*}
                        fi
                        ;;
                    *) break ;;
                esac
            done
            $FUNCNAME fetch $change \
                && git $command $pre_args FETCH_HEAD$refs_arg $post_args \
                || return 1
            ;;
    esac
}

function cmrebase() {
    local repo=$1
    local refs=$2
    local pwd="$(pwd)"
    local dir="$(gettop)/$repo"

    if [ -z $repo ] || [ -z $refs ]; then
        echo "CyanogenMod Gerrit Rebase Usage: "
        echo "      cmrebase <path to project> <patch IDs on Gerrit>"
        echo "      The patch IDs appear on the Gerrit commands that are offered."
        echo "      They consist on a series of numbers and slashes, after the text"
        echo "      refs/changes. For example, the ID in the following command is 26/8126/2"
        echo ""
        echo "      git[...]ges_apps_Camera refs/changes/26/8126/2 && git cherry-pick FETCH_HEAD"
        echo ""
        return
    fi

    if [ ! -d $dir ]; then
        echo "Directory $dir doesn't exist in tree."
        return
    fi
    cd $dir
    repo=$(cat .git/config  | grep git://github.com | awk '{ print $NF }' | sed s#git://github.com/##g)
    echo "Starting branch..."
    repo start tmprebase .
    echo "Bringing it up to date..."
    repo sync .
    echo "Fetching change..."
    git fetch "http://review.cyanogenmod.com/p/$repo" "refs/changes/$refs" && git cherry-pick FETCH_HEAD
    if [ "$?" != "0" ]; then
        echo "Error cherry-picking. Not uploading!"
        return
    fi
    echo "Uploading..."
    repo upload .
    echo "Cleaning up..."
    repo abandon tmprebase .
    cd $pwd
}

function mka() {
    case `uname -s` in
        Darwin)
            make -j `sysctl hw.ncpu|cut -d" " -f2` "$@"
            ;;
        *)
            schedtool -B -n 1 -e ionice -n 1 make -j `cat /proc/cpuinfo | grep "^processor" | wc -l` "$@"
            ;;
    esac
}

function cmka() {
    if [ ! -z "$1" ]; then
        for i in "$@"; do
            case $i in
                bacon|otapackage|systemimage)
                    mka installclean
                    mka $i
                    ;;
                *)
                    mka clean-$i
                    mka $i
                    ;;
            esac
        done
    else
        mka clean
        mka
    fi
}

function reposync() {
    case `uname -s` in
        Darwin)
            repo sync -j 4 "$@"
            ;;
        *)
            schedtool -B -n 1 -e ionice -n 1 `which repo` sync -j 4 "$@"
            ;;
    esac
}

function repodiff() {
    if [ -z "$*" ]; then
        echo "Usage: repodiff <ref-from> [[ref-to] [--numstat]]"
        return
    fi
    diffopts=$* repo forall -c \
      'echo "$REPO_PATH ($REPO_REMOTE)"; git diff ${diffopts} 2>/dev/null ;'
}

# Credit for color strip sed: http://goo.gl/BoIcm
function dopush()
{
    local func=$1
    shift

    adb start-server # Prevent unexpected starting server message from adb get-state in the next line
    if [ $(adb get-state) != device -a $(adb shell busybox test -e /sbin/recovery 2> /dev/null; echo $?) != 0 ] ; then
        echo "No device is online. Waiting for one..."
        echo "Please connect USB and/or enable USB debugging"
        until [ $(adb get-state) = device -o $(adb shell busybox test -e /sbin/recovery 2> /dev/null; echo $?) = 0 ];do
            sleep 1
        done
        echo "Device Found."
    fi

    adb root &> /dev/null
    sleep 0.3
    adb wait-for-device &> /dev/null
    sleep 0.3
    adb remount &> /dev/null

    $func $* | tee $OUT/.log

    # Install: <file>
    LOC=$(cat $OUT/.log | sed -r 's/\x1B\[([0-9]{1,2}(;[0-9]{1,2})?)?[m|K]//g' | grep 'Install' | cut -d ':' -f 2)

    # Copy: <file>
    LOC=$LOC $(cat $OUT/.log | sed -r 's/\x1B\[([0-9]{1,2}(;[0-9]{1,2})?)?[m|K]//g' | grep 'Copy' | cut -d ':' -f 2)

    for FILE in $LOC; do
        # Get target file name (i.e. system/bin/adb)
        TARGET=$(echo $FILE | sed "s#$OUT/##")

        # Don't send files that are not in /system.
        if ! echo $TARGET | egrep '^system\/' > /dev/null ; then
            continue
        else
            case $TARGET in
            system/app/SystemUI.apk|system/framework/*)
                stop_n_start=true
            ;;
            *)
                stop_n_start=false
            ;;
            esac
            if $stop_n_start ; then adb shell stop ; fi
            echo "Pushing: $TARGET"
            adb push $FILE $TARGET
            if $stop_n_start ; then adb shell start ; fi
        fi
    done
    rm -f $OUT/.log
    return 0
}

alias mmp='dopush mm'
alias mmmp='dopush mmm'
alias mkap='dopush mka'
alias cmkap='dopush cmka'


# Force JAVA_HOME to point to java 1.6 if it isn't already set
function set_java_home() {
    if [ ! "$JAVA_HOME" ]; then
        case `uname -s` in
            Darwin)
                export JAVA_HOME=/System/Library/Frameworks/JavaVM.framework/Versions/1.6/Home
                ;;
            *)
                export JAVA_HOME=/usr/lib/jvm/java-6-sun
                ;;
        esac
    fi
}

if [ "x$SHELL" != "x/bin/bash" ]; then
    case `ps -o command -p $$` in
        *bash*)
            ;;
        *)
            echo "WARNING: Only bash is supported, use of other shell would lead to erroneous results"
            ;;
    esac
fi

# Execute the contents of any vendorsetup.sh files we can find.
for f in `/bin/ls vendor/*/vendorsetup.sh vendor/*/*/vendorsetup.sh device/*/*/vendorsetup.sh 2> /dev/null`

do
    echo "including $f"
    . $f
done
unset f

addcompletions<|MERGE_RESOLUTION|>--- conflicted
+++ resolved
@@ -70,23 +70,10 @@
 
     if (echo -n $1 | grep -q -e "^cm_") ; then
        CM_BUILD=$(echo -n $1 | sed -e 's/^cm_//g')
-<<<<<<< HEAD
-       NAM_VARIANT=$(echo -n $1 | sed -e 's/^cm_//g')
-    elif (echo -n $1 | grep -q -e "htc_") ; then
-       CM_BUILD=
-       NAM_VARIANT=$(echo -n $1)
-    else 
-       CM_BUILD=
-       NAM_VARIANT=
-    fi
-    export CM_BUILD
-    export NAM_VARIANT
-=======
     else
        CM_BUILD=
     fi
     export CM_BUILD
->>>>>>> 85f6bdb7
 
     CALLED_FROM_SETUP=true BUILD_SYSTEM=build/core \
         TARGET_PRODUCT=$1 \
@@ -147,9 +134,7 @@
     # and in with the new
     CODE_REVIEWS=
     prebuiltdir=$(getprebuilt)
-    prebuiltextradir=$(getprebuiltextra)
     gccprebuiltdir=$(get_abs_build_var ANDROID_GCC_PREBUILTS)
-    gccprebuiltextradir=$(get_abs_build_var ANDROID_GCC_PREBUILTS_EXTRA)
 
     # The gcc toolchain does not exists for windows/cygwin. In this case, do not reference it.
     export ANDROID_EABI_TOOLCHAIN=
@@ -166,10 +151,8 @@
             toolchaindir=xxxxxxxxx
             ;;
     esac
-    if [ -d "$gccprebuiltextradir/$toolchaindir" ]; then
-        export ANDROID_EABI_TOOLCHAIN="$gccprebuiltextradir/$toolchaindir"
-    elif [ -d "$gccprebuiltdir/$toolchaindir" ]; then
-        export ANDROID_EABI_TOOLCHAIN="$gccprebuiltdir/$toolchaindir"
+    if [ -d "$gccprebuiltdir/$toolchaindir" ]; then
+        export ANDROID_EABI_TOOLCHAIN=$gccprebuiltdir/$toolchaindir
     fi
 
     unset ARM_EABI_TOOLCHAIN ARM_EABI_TOOLCHAIN_PATH
@@ -187,14 +170,6 @@
             # No need to set ARM_EABI_TOOLCHAIN for other ARCHs
             ;;
     esac
-<<<<<<< HEAD
-    if [ -e "$gccprebuiltextradir/$toolchaindir" ]; then
-        export ARM_EABI_TOOLCHAIN="$gccprebuiltextradir/$toolchaindir"
-    elif [ -d "$gccprebuiltdir/$toolchaindir" ]; then
-        export ARM_EABI_TOOLCHAIN="$gccprebuiltdir/$toolchaindir"
-    fi
-=======
->>>>>>> 85f6bdb7
 
     export ANDROID_TOOLCHAIN=$ANDROID_EABI_TOOLCHAIN
     export ANDROID_QTOOLS=$T/development/emulator/qtools
@@ -911,7 +886,6 @@
    local OUT_SYMBOLS=$(get_abs_build_var TARGET_OUT_UNSTRIPPED)
    local OUT_SO_SYMBOLS=$(get_abs_build_var TARGET_OUT_SHARED_LIBRARIES_UNSTRIPPED)
    local OUT_EXE_SYMBOLS=$(get_abs_build_var TARGET_OUT_EXECUTABLES_UNSTRIPPED)
-   local PREBUILTS_EXTRA=$(get_abs_build_var ANDROID_PREBUILTS_EXTRA)
    local PREBUILTS=$(get_abs_build_var ANDROID_PREBUILTS)
    local ARCH=$(get_build_var TARGET_ARCH)
    local GDB
@@ -1037,11 +1011,6 @@
     get_abs_build_var ANDROID_PREBUILTS
 }
 
-function getprebuiltextra
-{
-    get_abs_build_var ANDROID_PREBUILTS_EXTRA
-}
-
 function tracedmdump()
 {
     T=$(gettop)
@@ -1050,13 +1019,8 @@
         return
     fi
     local prebuiltdir=$(getprebuilt)
-<<<<<<< HEAD
-    local prebuiltextradir=$(getprebuiltextra)
-    local KERNEL=$T/prebuilt/android-arm/kernel/vmlinux-qemu
-=======
     local arch=$(gettargetarch)
     local KERNEL=$T/prebuilts/qemu-kernel/$arch/vmlinux-qemu
->>>>>>> 85f6bdb7
 
     local TRACE=$1
     if [ ! "$TRACE" ] ; then
