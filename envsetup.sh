--- conflicted
+++ resolved
@@ -2239,11 +2239,7 @@
         echo "Device Found."
     fi
 
-<<<<<<< HEAD
     if (adb shell getprop ro.crdroid.device | grep -q "$CRDROID_BUILD") || [ "$FORCE_PUSH" == "true" ];
-=======
-    if (adb shell getprop ro.cm.device | grep -q "$CM_BUILD") || [ "$FORCE_PUSH" = "true" ];
->>>>>>> 5771f5d9
     then
     # retrieve IP and PORT info if we're using a TCP connection
     TCPIPPORT=$(adb devices | egrep '^[0-9]+\.[0-9]+\.[0-9]+\.[0-9]+:[0-9]+[^0-9]+' \
