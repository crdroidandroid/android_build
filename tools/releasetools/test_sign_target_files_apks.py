#
# Copyright (C) 2017 The Android Open Source Project
#
# Licensed under the Apache License, Version 2.0 (the "License");
# you may not use this file except in compliance with the License.
# You may obtain a copy of the License at
#
#      http://www.apache.org/licenses/LICENSE-2.0
#
# Unless required by applicable law or agreed to in writing, software
# distributed under the License is distributed on an "AS IS" BASIS,
# WITHOUT WARRANTIES OR CONDITIONS OF ANY KIND, either express or implied.
# See the License for the specific language governing permissions and
# limitations under the License.
#

import base64
import os.path
import zipfile

import common
import test_utils
from sign_target_files_apks import (
    CheckApkAndApexKeysAvailable, EditTags, GetApkFileInfo, ReadApexKeysInfo,
    ReplaceCerts, ReplaceVerityKeyId, RewriteProps)


class SignTargetFilesApksTest(test_utils.ReleaseToolsTestCase):

  MAC_PERMISSIONS_XML = """<?xml version="1.0" encoding="iso-8859-1"?>
<policy>
  <signer signature="{}"><seinfo value="platform"/></signer>
  <signer signature="{}"><seinfo value="media"/></signer>
</policy>"""

  # pylint: disable=line-too-long
  APEX_KEYS_TXT = """name="apex.apexd_test.apex" public_key="system/apex/apexd/apexd_testdata/com.android.apex.test_package.avbpubkey" private_key="system/apex/apexd/apexd_testdata/com.android.apex.test_package.pem" container_certificate="build/make/target/product/security/testkey.x509.pem" container_private_key="build/make/target/product/security/testkey.pk8"
name="apex.apexd_test_different_app.apex" public_key="system/apex/apexd/apexd_testdata/com.android.apex.test_package_2.avbpubkey" private_key="system/apex/apexd/apexd_testdata/com.android.apex.test_package_2.pem" container_certificate="build/make/target/product/security/testkey.x509.pem" container_private_key="build/make/target/product/security/testkey.pk8"
"""

  def setUp(self):
    self.testdata_dir = test_utils.get_testdata_dir()

  def test_EditTags(self):
    self.assertEqual(EditTags('dev-keys'), ('release-keys'))
    self.assertEqual(EditTags('test-keys'), ('release-keys'))

    # Multiple tags.
    self.assertEqual(EditTags('abc,dev-keys,xyz'), ('abc,release-keys,xyz'))

    # Tags are sorted.
    self.assertEqual(EditTags('xyz,abc,dev-keys,xyz'), ('abc,release-keys,xyz'))

  def test_RewriteProps(self):
    props = (
        ('', '\n'),
        ('ro.build.fingerprint=foo/bar/dev-keys',
         'ro.build.fingerprint=foo/bar/release-keys\n'),
        ('ro.build.thumbprint=foo/bar/dev-keys',
         'ro.build.thumbprint=foo/bar/release-keys\n'),
        ('ro.vendor.build.fingerprint=foo/bar/dev-keys',
         'ro.vendor.build.fingerprint=foo/bar/release-keys\n'),
        ('ro.vendor.build.thumbprint=foo/bar/dev-keys',
         'ro.vendor.build.thumbprint=foo/bar/release-keys\n'),
        ('# comment line 1', '# comment line 1\n'),
        ('ro.bootimage.build.fingerprint=foo/bar/dev-keys',
         'ro.bootimage.build.fingerprint=foo/bar/release-keys\n'),
        ('ro.build.description='
         'sailfish-user 8.0.0 OPR6.170623.012 4283428 dev-keys',
         'ro.build.description='
         'sailfish-user 8.0.0 OPR6.170623.012 4283428 release-keys\n'),
        ('ro.build.tags=dev-keys', 'ro.build.tags=release-keys\n'),
        ('# comment line 2', '# comment line 2\n'),
        ('ro.build.display.id=OPR6.170623.012 dev-keys',
         'ro.build.display.id=OPR6.170623.012\n'),
        ('# comment line 3', '# comment line 3\n'),
    )

    # Assert the case for each individual line.
    for prop, output in props:
      self.assertEqual(RewriteProps(prop), output)

    # Concatenate all the input lines.
    self.assertEqual(RewriteProps('\n'.join([prop[0] for prop in props])),
                     ''.join([prop[1] for prop in props]))

  def test_ReplaceVerityKeyId(self):
    BOOT_CMDLINE1 = (
        "console=ttyHSL0,115200,n8 androidboot.console=ttyHSL0 "
        "androidboot.hardware=marlin user_debug=31 ehci-hcd.park=3 "
        "lpm_levels.sleep_disabled=1 cma=32M@0-0xffffffff loop.max_part=7 "
        "buildvariant=userdebug "
        "veritykeyid=id:7e4333f9bba00adfe0ede979e28ed1920492b40f\n")

    BOOT_CMDLINE2 = (
        "console=ttyHSL0,115200,n8 androidboot.console=ttyHSL0 "
        "androidboot.hardware=marlin user_debug=31 ehci-hcd.park=3 "
        "lpm_levels.sleep_disabled=1 cma=32M@0-0xffffffff loop.max_part=7 "
        "buildvariant=userdebug "
        "veritykeyid=id:d24f2590e9abab5cff5f59da4c4f0366e3f43e94\n")

    input_file = common.MakeTempFile(suffix='.zip')
    with zipfile.ZipFile(input_file, 'w') as input_zip:
      input_zip.writestr('BOOT/cmdline', BOOT_CMDLINE1)

    # Test with the first certificate.
    cert_file = os.path.join(self.testdata_dir, 'verity.x509.pem')

    output_file = common.MakeTempFile(suffix='.zip')
    with zipfile.ZipFile(input_file, 'r') as input_zip, \
         zipfile.ZipFile(output_file, 'w') as output_zip:
      ReplaceVerityKeyId(input_zip, output_zip, cert_file)

    with zipfile.ZipFile(output_file) as output_zip:
      self.assertEqual(BOOT_CMDLINE1, output_zip.read('BOOT/cmdline'))

    # Test with the second certificate.
    cert_file = os.path.join(self.testdata_dir, 'testkey.x509.pem')

    with zipfile.ZipFile(input_file, 'r') as input_zip, \
         zipfile.ZipFile(output_file, 'w') as output_zip:
      ReplaceVerityKeyId(input_zip, output_zip, cert_file)

    with zipfile.ZipFile(output_file) as output_zip:
      self.assertEqual(BOOT_CMDLINE2, output_zip.read('BOOT/cmdline'))

  def test_ReplaceVerityKeyId_no_veritykeyid(self):
    BOOT_CMDLINE = (
        "console=ttyHSL0,115200,n8 androidboot.hardware=bullhead boot_cpus=0-5 "
        "lpm_levels.sleep_disabled=1 msm_poweroff.download_mode=0 "
        "loop.max_part=7\n")

    input_file = common.MakeTempFile(suffix='.zip')
    with zipfile.ZipFile(input_file, 'w') as input_zip:
      input_zip.writestr('BOOT/cmdline', BOOT_CMDLINE)

    output_file = common.MakeTempFile(suffix='.zip')
    with zipfile.ZipFile(input_file, 'r') as input_zip, \
         zipfile.ZipFile(output_file, 'w') as output_zip:
      ReplaceVerityKeyId(input_zip, output_zip, None)

    with zipfile.ZipFile(output_file) as output_zip:
      self.assertEqual(BOOT_CMDLINE, output_zip.read('BOOT/cmdline'))

  def test_ReplaceCerts(self):
    cert1_path = os.path.join(self.testdata_dir, 'platform.x509.pem')
    with open(cert1_path) as cert1_fp:
      cert1 = cert1_fp.read()
    cert2_path = os.path.join(self.testdata_dir, 'media.x509.pem')
    with open(cert2_path) as cert2_fp:
      cert2 = cert2_fp.read()
    cert3_path = os.path.join(self.testdata_dir, 'testkey.x509.pem')
    with open(cert3_path) as cert3_fp:
      cert3 = cert3_fp.read()

    # Replace cert1 with cert3.
    input_xml = self.MAC_PERMISSIONS_XML.format(
        base64.b16encode(common.ParseCertificate(cert1)).lower(),
        base64.b16encode(common.ParseCertificate(cert2)).lower())

    output_xml = self.MAC_PERMISSIONS_XML.format(
        base64.b16encode(common.ParseCertificate(cert3)).lower(),
        base64.b16encode(common.ParseCertificate(cert2)).lower())

    common.OPTIONS.key_map = {
        cert1_path[:-9] : cert3_path[:-9],
    }

    self.assertEqual(output_xml, ReplaceCerts(input_xml))

  def test_ReplaceCerts_duplicateEntries(self):
    cert1_path = os.path.join(self.testdata_dir, 'platform.x509.pem')
    with open(cert1_path) as cert1_fp:
      cert1 = cert1_fp.read()
    cert2_path = os.path.join(self.testdata_dir, 'media.x509.pem')
    with open(cert2_path) as cert2_fp:
      cert2 = cert2_fp.read()

    # Replace cert1 with cert2, which leads to duplicate entries.
    input_xml = self.MAC_PERMISSIONS_XML.format(
        base64.b16encode(common.ParseCertificate(cert1)).lower(),
        base64.b16encode(common.ParseCertificate(cert2)).lower())

    common.OPTIONS.key_map = {
        cert1_path[:-9] : cert2_path[:-9],
    }
    self.assertRaises(AssertionError, ReplaceCerts, input_xml)

  def test_ReplaceCerts_skipNonExistentCerts(self):
    cert1_path = os.path.join(self.testdata_dir, 'platform.x509.pem')
    with open(cert1_path) as cert1_fp:
      cert1 = cert1_fp.read()
    cert2_path = os.path.join(self.testdata_dir, 'media.x509.pem')
    with open(cert2_path) as cert2_fp:
      cert2 = cert2_fp.read()
    cert3_path = os.path.join(self.testdata_dir, 'testkey.x509.pem')
    with open(cert3_path) as cert3_fp:
      cert3 = cert3_fp.read()

    input_xml = self.MAC_PERMISSIONS_XML.format(
        base64.b16encode(common.ParseCertificate(cert1)).lower(),
        base64.b16encode(common.ParseCertificate(cert2)).lower())

    output_xml = self.MAC_PERMISSIONS_XML.format(
        base64.b16encode(common.ParseCertificate(cert3)).lower(),
        base64.b16encode(common.ParseCertificate(cert2)).lower())

    common.OPTIONS.key_map = {
        cert1_path[:-9] : cert3_path[:-9],
        'non-existent' : cert3_path[:-9],
        cert2_path[:-9] : 'non-existent',
    }
    self.assertEqual(output_xml, ReplaceCerts(input_xml))

  def test_CheckApkAndApexKeysAvailable(self):
    input_file = common.MakeTempFile(suffix='.zip')
    with zipfile.ZipFile(input_file, 'w') as input_zip:
      input_zip.writestr('SYSTEM/app/App1.apk', "App1-content")
      input_zip.writestr('SYSTEM/app/App2.apk.gz', "App2-content")

    apk_key_map = {
        'App1.apk' : 'key1',
        'App2.apk' : 'key2',
        'App3.apk' : 'key3',
    }
    with zipfile.ZipFile(input_file) as input_zip:
      CheckApkAndApexKeysAvailable(input_zip, apk_key_map, None, {})
      CheckApkAndApexKeysAvailable(input_zip, apk_key_map, '.gz', {})

      # 'App2.apk.gz' won't be considered as an APK.
      CheckApkAndApexKeysAvailable(input_zip, apk_key_map, None, {})
      CheckApkAndApexKeysAvailable(input_zip, apk_key_map, '.xz', {})

      del apk_key_map['App2.apk']
      self.assertRaises(
          AssertionError, CheckApkAndApexKeysAvailable, input_zip, apk_key_map,
          '.gz', {})

  def test_CheckApkAndApexKeysAvailable_invalidApexKeys(self):
    input_file = common.MakeTempFile(suffix='.zip')
    with zipfile.ZipFile(input_file, 'w') as input_zip:
      input_zip.writestr('SYSTEM/apex/Apex1.apex', "Apex1-content")
      input_zip.writestr('SYSTEM/apex/Apex2.apex', "Apex2-content")

    apk_key_map = {
        'Apex1.apex' : 'key1',
        'Apex2.apex' : 'key2',
        'Apex3.apex' : 'key3',
    }
    apex_keys = {
        'Apex1.apex' : ('payload-key1', 'container-key1'),
        'Apex2.apex' : ('payload-key2', 'container-key2'),
    }
    with zipfile.ZipFile(input_file) as input_zip:
      CheckApkAndApexKeysAvailable(input_zip, apk_key_map, None, apex_keys)

      # Fine to have both keys as PRESIGNED.
      apex_keys['Apex2.apex'] = ('PRESIGNED', 'PRESIGNED')
      CheckApkAndApexKeysAvailable(input_zip, apk_key_map, None, apex_keys)

      # Having only one of them as PRESIGNED is not allowed.
      apex_keys['Apex2.apex'] = ('payload-key2', 'PRESIGNED')
      self.assertRaises(
          AssertionError, CheckApkAndApexKeysAvailable, input_zip, apk_key_map,
          None, apex_keys)

      apex_keys['Apex2.apex'] = ('PRESIGNED', 'container-key1')
      self.assertRaises(
          AssertionError, CheckApkAndApexKeysAvailable, input_zip, apk_key_map,
          None, apex_keys)

  def test_GetApkFileInfo(self):
    (is_apk, is_compressed, should_be_skipped) = GetApkFileInfo(
        "PRODUCT/apps/Chats.apk", None, [])
    self.assertTrue(is_apk)
    self.assertFalse(is_compressed)
    self.assertFalse(should_be_skipped)

    (is_apk, is_compressed, should_be_skipped) = GetApkFileInfo(
        "PRODUCT/apps/Chats.apk", None, [])
    self.assertTrue(is_apk)
    self.assertFalse(is_compressed)
    self.assertFalse(should_be_skipped)

    (is_apk, is_compressed, should_be_skipped) = GetApkFileInfo(
        "PRODUCT/apps/Chats.dat", None, [])
    self.assertFalse(is_apk)
    self.assertFalse(is_compressed)
    self.assertFalse(should_be_skipped)

  def test_GetApkFileInfo_withCompressedApks(self):
    (is_apk, is_compressed, should_be_skipped) = GetApkFileInfo(
        "PRODUCT/apps/Chats.apk.gz", ".gz", [])
    self.assertTrue(is_apk)
    self.assertTrue(is_compressed)
    self.assertFalse(should_be_skipped)

    (is_apk, is_compressed, should_be_skipped) = GetApkFileInfo(
        "PRODUCT/apps/Chats.apk.gz", ".xz", [])
    self.assertFalse(is_apk)
    self.assertFalse(is_compressed)
    self.assertFalse(should_be_skipped)

    self.assertRaises(
        AssertionError, GetApkFileInfo, "PRODUCT/apps/Chats.apk", "", [])

    self.assertRaises(
        AssertionError, GetApkFileInfo, "PRODUCT/apps/Chats.apk", "apk", [])

  def test_GetApkFileInfo_withSkippedPrefixes(self):
    (is_apk, is_compressed, should_be_skipped) = GetApkFileInfo(
        "PRODUCT/preloads/apps/Chats.apk", None, set())
    self.assertTrue(is_apk)
    self.assertFalse(is_compressed)
    self.assertFalse(should_be_skipped)

    (is_apk, is_compressed, should_be_skipped) = GetApkFileInfo(
        "PRODUCT/preloads/apps/Chats.apk",
        None,
        set(["PRODUCT/preloads/"]))
    self.assertTrue(is_apk)
    self.assertFalse(is_compressed)
    self.assertTrue(should_be_skipped)

    (is_apk, is_compressed, should_be_skipped) = GetApkFileInfo(
        "SYSTEM_OTHER/preloads/apps/Chats.apk",
        None,
        set(["SYSTEM/preloads/", "SYSTEM_OTHER/preloads/"]))
    self.assertTrue(is_apk)
    self.assertFalse(is_compressed)
    self.assertTrue(should_be_skipped)

    (is_apk, is_compressed, should_be_skipped) = GetApkFileInfo(
        "SYSTEM_OTHER/preloads/apps/Chats.apk.gz",
        ".gz",
        set(["PRODUCT/prebuilts/", "SYSTEM_OTHER/preloads/"]))
    self.assertTrue(is_apk)
    self.assertTrue(is_compressed)
    self.assertTrue(should_be_skipped)

    (is_apk, is_compressed, should_be_skipped) = GetApkFileInfo(
        "SYSTEM_OTHER/preloads/apps/Chats.dat",
        None,
        set(["SYSTEM_OTHER/preloads/"]))
    self.assertFalse(is_apk)
    self.assertFalse(is_compressed)
    self.assertFalse(should_be_skipped)

  def test_GetApkFileInfo_checkSkippedPrefixesInput(self):
    # set
    (is_apk, is_compressed, should_be_skipped) = GetApkFileInfo(
        "SYSTEM_OTHER/preloads/apps/Chats.apk",
        None,
        set(["SYSTEM_OTHER/preloads/"]))
    self.assertTrue(is_apk)
    self.assertFalse(is_compressed)
    self.assertTrue(should_be_skipped)

    # tuple
    (is_apk, is_compressed, should_be_skipped) = GetApkFileInfo(
        "SYSTEM_OTHER/preloads/apps/Chats.apk",
        None,
        ("SYSTEM_OTHER/preloads/",))
    self.assertTrue(is_apk)
    self.assertFalse(is_compressed)
    self.assertTrue(should_be_skipped)

    # list
    (is_apk, is_compressed, should_be_skipped) = GetApkFileInfo(
        "SYSTEM_OTHER/preloads/apps/Chats.apk",
        None,
        ["SYSTEM_OTHER/preloads/"])
    self.assertTrue(is_apk)
    self.assertFalse(is_compressed)
    self.assertTrue(should_be_skipped)

    # str is invalid.
    self.assertRaises(
        AssertionError, GetApkFileInfo, "SYSTEM_OTHER/preloads/apps/Chats.apk",
        None, "SYSTEM_OTHER/preloads/")

    # None is invalid.
    self.assertRaises(
        AssertionError, GetApkFileInfo, "SYSTEM_OTHER/preloads/apps/Chats.apk",
        None, None)

  def test_ReadApexKeysInfo(self):
    target_files = common.MakeTempFile(suffix='.zip')
    with zipfile.ZipFile(target_files, 'w') as target_files_zip:
      target_files_zip.writestr('META/apexkeys.txt', self.APEX_KEYS_TXT)

    with zipfile.ZipFile(target_files) as target_files_zip:
      keys_info = ReadApexKeysInfo(target_files_zip)

    self.assertEqual({
        'apex.apexd_test.apex': (
            'system/apex/apexd/apexd_testdata/com.android.apex.test_package.pem',
            'build/make/target/product/security/testkey'),
        'apex.apexd_test_different_app.apex': (
            'system/apex/apexd/apexd_testdata/com.android.apex.test_package_2.pem',
            'build/make/target/product/security/testkey'),
        }, keys_info)

  def test_ReadApexKeysInfo_mismatchingContainerKeys(self):
    # Mismatching payload public / private keys.
    apex_keys = self.APEX_KEYS_TXT + (
        'name="apex.apexd_test_different_app2.apex" '
        'public_key="system/apex/apexd/apexd_testdata/com.android.apex.test_package_2.avbpubkey" '
        'private_key="system/apex/apexd/apexd_testdata/com.android.apex.test_package_2.pem" '
        'container_certificate="build/make/target/product/security/testkey.x509.pem" '
        'container_private_key="build/make/target/product/security/testkey2.pk8"')
    target_files = common.MakeTempFile(suffix='.zip')
    with zipfile.ZipFile(target_files, 'w') as target_files_zip:
      target_files_zip.writestr('META/apexkeys.txt', apex_keys)

    with zipfile.ZipFile(target_files) as target_files_zip:
      self.assertRaises(ValueError, ReadApexKeysInfo, target_files_zip)

  def test_ReadApexKeysInfo_missingPayloadPrivateKey(self):
    # Invalid lines will be skipped.
    apex_keys = self.APEX_KEYS_TXT + (
        'name="apex.apexd_test_different_app2.apex" '
        'public_key="system/apex/apexd/apexd_testdata/com.android.apex.test_package_2.avbpubkey" '
        'container_certificate="build/make/target/product/security/testkey.x509.pem" '
        'container_private_key="build/make/target/product/security/testkey.pk8"')
    target_files = common.MakeTempFile(suffix='.zip')
    with zipfile.ZipFile(target_files, 'w') as target_files_zip:
      target_files_zip.writestr('META/apexkeys.txt', apex_keys)

    with zipfile.ZipFile(target_files) as target_files_zip:
      keys_info = ReadApexKeysInfo(target_files_zip)

    self.assertEqual({
        'apex.apexd_test.apex': (
            'system/apex/apexd/apexd_testdata/com.android.apex.test_package.pem',
            'build/make/target/product/security/testkey'),
        'apex.apexd_test_different_app.apex': (
            'system/apex/apexd/apexd_testdata/com.android.apex.test_package_2.pem',
            'build/make/target/product/security/testkey'),
        }, keys_info)

  def test_ReadApexKeysInfo_missingPayloadPublicKey(self):
    # Invalid lines will be skipped.
    apex_keys = self.APEX_KEYS_TXT + (
        'name="apex.apexd_test_different_app2.apex" '
        'private_key="system/apex/apexd/apexd_testdata/com.android.apex.test_package_2.pem" '
        'container_certificate="build/make/target/product/security/testkey.x509.pem" '
        'container_private_key="build/make/target/product/security/testkey.pk8"')
    target_files = common.MakeTempFile(suffix='.zip')
    with zipfile.ZipFile(target_files, 'w') as target_files_zip:
      target_files_zip.writestr('META/apexkeys.txt', apex_keys)

    with zipfile.ZipFile(target_files) as target_files_zip:
      keys_info = ReadApexKeysInfo(target_files_zip)

    self.assertEqual({
        'apex.apexd_test.apex': (
            'system/apex/apexd/apexd_testdata/com.android.apex.test_package.pem',
            'build/make/target/product/security/testkey'),
        'apex.apexd_test_different_app.apex': (
            'system/apex/apexd/apexd_testdata/com.android.apex.test_package_2.pem',
<<<<<<< HEAD
            'build/make/target/product/security/testkey'),
=======
            'build/target/product/security/testkey'),
>>>>>>> 548db7d7
        }, keys_info)

  def test_ReadApexKeysInfo_presignedKeys(self):
    apex_keys = self.APEX_KEYS_TXT + (
        'name="apex.apexd_test_different_app2.apex" '
        'private_key="PRESIGNED" '
        'public_key="PRESIGNED" '
        'container_certificate="PRESIGNED" '
        'container_private_key="PRESIGNED"')
    target_files = common.MakeTempFile(suffix='.zip')
    with zipfile.ZipFile(target_files, 'w') as target_files_zip:
      target_files_zip.writestr('META/apexkeys.txt', apex_keys)

    with zipfile.ZipFile(target_files) as target_files_zip:
      keys_info = ReadApexKeysInfo(target_files_zip)

    self.assertEqual({
        'apex.apexd_test.apex': (
            'system/apex/apexd/apexd_testdata/com.android.apex.test_package.pem',
            'build/make/target/product/security/testkey'),
        'apex.apexd_test_different_app.apex': (
            'system/apex/apexd/apexd_testdata/com.android.apex.test_package_2.pem',
            'build/make/target/product/security/testkey'),
        }, keys_info)<|MERGE_RESOLUTION|>--- conflicted
+++ resolved
@@ -459,11 +459,7 @@
             'build/make/target/product/security/testkey'),
         'apex.apexd_test_different_app.apex': (
             'system/apex/apexd/apexd_testdata/com.android.apex.test_package_2.pem',
-<<<<<<< HEAD
-            'build/make/target/product/security/testkey'),
-=======
-            'build/target/product/security/testkey'),
->>>>>>> 548db7d7
+            'build/make/target/product/security/testkey'),
         }, keys_info)
 
   def test_ReadApexKeysInfo_presignedKeys(self):
@@ -487,4 +483,27 @@
         'apex.apexd_test_different_app.apex': (
             'system/apex/apexd/apexd_testdata/com.android.apex.test_package_2.pem',
             'build/make/target/product/security/testkey'),
+        }, keys_info)
+
+  def test_ReadApexKeysInfo_presignedKeys(self):
+    apex_keys = self.APEX_KEYS_TXT + (
+        'name="apex.apexd_test_different_app2.apex" '
+        'private_key="PRESIGNED" '
+        'public_key="PRESIGNED" '
+        'container_certificate="PRESIGNED" '
+        'container_private_key="PRESIGNED"')
+    target_files = common.MakeTempFile(suffix='.zip')
+    with zipfile.ZipFile(target_files, 'w') as target_files_zip:
+      target_files_zip.writestr('META/apexkeys.txt', apex_keys)
+
+    with zipfile.ZipFile(target_files) as target_files_zip:
+      keys_info = ReadApexKeysInfo(target_files_zip)
+
+    self.assertEqual({
+        'apex.apexd_test.apex': (
+            'system/apex/apexd/apexd_testdata/com.android.apex.test_package.pem',
+            'build/make/target/product/security/testkey'),
+        'apex.apexd_test_different_app.apex': (
+            'system/apex/apexd/apexd_testdata/com.android.apex.test_package_2.pem',
+            'build/make/target/product/security/testkey'),
         }, keys_info)