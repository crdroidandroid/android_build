#!/usr/bin/env python
#
# Copyright (C) 2014 The Android Open Source Project
#
# Licensed under the Apache License, Version 2.0 (the "License");
# you may not use this file except in compliance with the License.
# You may obtain a copy of the License at
#
#      http://www.apache.org/licenses/LICENSE-2.0
#
# Unless required by applicable law or agreed to in writing, software
# distributed under the License is distributed on an "AS IS" BASIS,
# WITHOUT WARRANTIES OR CONDITIONS OF ANY KIND, either express or implied.
# See the License for the specific language governing permissions and
# limitations under the License.

"""
Given a target-files zipfile that does not contain images (ie, does
not have an IMAGES/ top-level subdirectory), produce the images and
add them to the zipfile.

Usage:  add_img_to_target_files [flag] target_files

  -a  (--add_missing)
      Build and add missing images to "IMAGES/". If this option is
      not specified, this script will simply exit when "IMAGES/"
      directory exists in the target file.

  -r  (--rebuild_recovery)
      Rebuild the recovery patch and write it to the system image. Only
      meaningful when system image needs to be rebuilt.

  --replace_verity_private_key
      Replace the private key used for verity signing. (same as the option
      in sign_target_files_apks)

  --replace_verity_public_key
       Replace the certificate (public key) used for verity verification. (same
       as the option in sign_target_files_apks)

  --is_signing
      Skip building & adding the images for "userdata" and "cache" if we
      are signing the target files.
"""

from __future__ import print_function

import datetime
import os
import shlex
import shutil
import subprocess
import sys
import uuid
import zipfile

import build_image
import common
import rangelib
import sparse_img

if sys.hexversion < 0x02070000:
  print("Python 2.7 or newer is required.", file=sys.stderr)
  sys.exit(1)

OPTIONS = common.OPTIONS

OPTIONS.add_missing = False
OPTIONS.rebuild_recovery = False
OPTIONS.replace_updated_files_list = []
OPTIONS.replace_verity_public_key = False
OPTIONS.replace_verity_private_key = False
OPTIONS.is_signing = False

# Partitions that should have their care_map added to META/care_map.txt.
PARTITIONS_WITH_CARE_MAP = ('system', 'vendor', 'product', 'product_services',
                            'odm')
# Use a fixed timestamp (01/01/2009 00:00:00 UTC) for files when packaging
# images. (b/24377993, b/80600931)
FIXED_FILE_TIMESTAMP = (datetime.datetime(2009, 1, 1, 0, 0, 0, 0, None)
                        - datetime.datetime.utcfromtimestamp(0)).total_seconds()


class OutputFile(object):
  def __init__(self, output_zip, input_dir, prefix, name):
    self._output_zip = output_zip
    self.input_name = os.path.join(input_dir, prefix, name)

    if self._output_zip:
      self._zip_name = os.path.join(prefix, name)

      root, suffix = os.path.splitext(name)
      self.name = common.MakeTempFile(prefix=root + '-', suffix=suffix)
    else:
      self.name = self.input_name

  def Write(self):
    if self._output_zip:
      common.ZipWrite(self._output_zip, self.name, self._zip_name)

def GetCareMap(which, imgname):
  """Returns the care_map string for the given partition.

  Args:
    which: The partition name, must be listed in PARTITIONS_WITH_CARE_MAP.
    imgname: The filename of the image.

  Returns:
    (which, care_map_ranges): care_map_ranges is the raw string of the care_map
    RangeSet.
  """
  assert which in PARTITIONS_WITH_CARE_MAP

  simg = sparse_img.SparseImage(imgname)
  care_map_ranges = simg.care_map
  key = which + "_adjusted_partition_size"
  adjusted_blocks = OPTIONS.info_dict.get(key)
  if adjusted_blocks:
    assert adjusted_blocks > 0, "blocks should be positive for " + which
    care_map_ranges = care_map_ranges.intersect(rangelib.RangeSet(
        "0-%d" % (adjusted_blocks,)))

  return [which, care_map_ranges.to_string_raw()]


def AddSystem(output_zip, recovery_img=None, boot_img=None):
  """Turn the contents of SYSTEM into a system image and store it in
  output_zip. Returns the name of the system image file."""

  img = OutputFile(output_zip, OPTIONS.input_tmp, "IMAGES", "system.img")
  if os.path.exists(img.input_name):
    print("system.img already exists; no need to rebuild...")
    return img.input_name

  def output_sink(fn, data):
    ofile = open(os.path.join(OPTIONS.input_tmp, "SYSTEM", fn), "w")
    ofile.write(data)
    ofile.close()

    arc_name = "SYSTEM/" + fn
    if arc_name in output_zip.namelist():
      OPTIONS.replace_updated_files_list.append(arc_name)
    else:
      common.ZipWrite(output_zip, ofile.name, arc_name)

  if OPTIONS.rebuild_recovery:
    print("Building new recovery patch")
    common.MakeRecoveryPatch(OPTIONS.input_tmp, output_sink, recovery_img,
                             boot_img, info_dict=OPTIONS.info_dict)

  block_list = OutputFile(output_zip, OPTIONS.input_tmp, "IMAGES", "system.map")
  CreateImage(OPTIONS.input_tmp, OPTIONS.info_dict, "system", img,
              block_list=block_list)

  return img.name


def AddSystemOther(output_zip):
  """Turn the contents of SYSTEM_OTHER into a system_other image
  and store it in output_zip."""

  img = OutputFile(output_zip, OPTIONS.input_tmp, "IMAGES", "system_other.img")
  if os.path.exists(img.input_name):
    print("system_other.img already exists; no need to rebuild...")
    return

  CreateImage(OPTIONS.input_tmp, OPTIONS.info_dict, "system_other", img)


def AddVendor(output_zip):
  """Turn the contents of VENDOR into a vendor image and store in it
  output_zip."""

  img = OutputFile(output_zip, OPTIONS.input_tmp, "IMAGES", "vendor.img")
  if os.path.exists(img.input_name):
    print("vendor.img already exists; no need to rebuild...")
    return img.input_name

  block_list = OutputFile(output_zip, OPTIONS.input_tmp, "IMAGES", "vendor.map")
  CreateImage(OPTIONS.input_tmp, OPTIONS.info_dict, "vendor", img,
              block_list=block_list)
  return img.name


def AddProduct(output_zip):
  """Turn the contents of PRODUCT into a product image and store it in
  output_zip."""

  img = OutputFile(output_zip, OPTIONS.input_tmp, "IMAGES", "product.img")
  if os.path.exists(img.input_name):
    print("product.img already exists; no need to rebuild...")
    return img.input_name

  block_list = OutputFile(
      output_zip, OPTIONS.input_tmp, "IMAGES", "product.map")
  CreateImage(
      OPTIONS.input_tmp, OPTIONS.info_dict, "product", img,
      block_list=block_list)
  return img.name


def AddProductServices(output_zip):
<<<<<<< HEAD
  """Turn the contents of PRODUCT_SERVICES into a product-services image and
=======
  """Turn the contents of PRODUCT_SERVICES into a product_services image and
>>>>>>> d35fdd8b
  store it in output_zip."""

  img = OutputFile(output_zip, OPTIONS.input_tmp, "IMAGES",
                   "product_services.img")
  if os.path.exists(img.input_name):
    print("product_services.img already exists; no need to rebuild...")
    return img.input_name

  block_list = OutputFile(
      output_zip, OPTIONS.input_tmp, "IMAGES", "product_services.map")
  CreateImage(
      OPTIONS.input_tmp, OPTIONS.info_dict, "product_services", img,
      block_list=block_list)
  return img.name


def AddOdm(output_zip):
  """Turn the contents of ODM into an odm image and store it in output_zip."""

  img = OutputFile(output_zip, OPTIONS.input_tmp, "IMAGES", "odm.img")
  if os.path.exists(img.input_name):
    print("odm.img already exists; no need to rebuild...")
    return img.input_name

  block_list = OutputFile(
      output_zip, OPTIONS.input_tmp, "IMAGES", "odm.map")
  CreateImage(
      OPTIONS.input_tmp, OPTIONS.info_dict, "odm", img,
      block_list=block_list)
  return img.name


def AddDtbo(output_zip):
  """Adds the DTBO image.

  Uses the image under IMAGES/ if it already exists. Otherwise looks for the
  image under PREBUILT_IMAGES/, signs it as needed, and returns the image name.
  """
  img = OutputFile(output_zip, OPTIONS.input_tmp, "IMAGES", "dtbo.img")
  if os.path.exists(img.input_name):
    print("dtbo.img already exists; no need to rebuild...")
    return img.input_name

  dtbo_prebuilt_path = os.path.join(
      OPTIONS.input_tmp, "PREBUILT_IMAGES", "dtbo.img")
  assert os.path.exists(dtbo_prebuilt_path)
  shutil.copy(dtbo_prebuilt_path, img.name)

  # AVB-sign the image as needed.
  if OPTIONS.info_dict.get("avb_enable") == "true":
    avbtool = os.getenv('AVBTOOL') or OPTIONS.info_dict["avb_avbtool"]
    part_size = OPTIONS.info_dict["dtbo_size"]
    # The AVB hash footer will be replaced if already present.
    cmd = [avbtool, "add_hash_footer", "--image", img.name,
           "--partition_size", str(part_size), "--partition_name", "dtbo"]
    common.AppendAVBSigningArgs(cmd, "dtbo")
    args = OPTIONS.info_dict.get("avb_dtbo_add_hash_footer_args")
    if args and args.strip():
      cmd.extend(shlex.split(args))
    p = common.Run(cmd, stdout=subprocess.PIPE)
    p.communicate()
    assert p.returncode == 0, \
        "avbtool add_hash_footer of %s failed" % (img.name,)

  img.Write()
  return img.name


def CreateImage(input_dir, info_dict, what, output_file, block_list=None):
  print("creating " + what + ".img...")

  image_props = build_image.ImagePropFromGlobalDict(info_dict, what)
  fstab = info_dict["fstab"]
  mount_point = "/" + what
  if fstab and mount_point in fstab:
    image_props["fs_type"] = fstab[mount_point].fs_type

  image_props["timestamp"] = FIXED_FILE_TIMESTAMP

  if what == "system":
    fs_config_prefix = ""
  else:
    fs_config_prefix = what + "_"

  fs_config = os.path.join(
      input_dir, "META/" + fs_config_prefix + "filesystem_config.txt")
  if not os.path.exists(fs_config):
    fs_config = None

  # Override values loaded from info_dict.
  if fs_config:
    image_props["fs_config"] = fs_config
  if block_list:
    image_props["block_list"] = block_list.name

  # Use repeatable ext4 FS UUID and hash_seed UUID (based on partition name and
  # build fingerprint).
  uuid_seed = what + "-"
  if "build.prop" in info_dict:
    build_prop = info_dict["build.prop"]
    if "ro.build.fingerprint" in build_prop:
      uuid_seed += build_prop["ro.build.fingerprint"]
    elif "ro.build.thumbprint" in build_prop:
      uuid_seed += build_prop["ro.build.thumbprint"]
  image_props["uuid"] = str(uuid.uuid5(uuid.NAMESPACE_URL, uuid_seed))
  hash_seed = "hash_seed-" + uuid_seed
  image_props["hash_seed"] = str(uuid.uuid5(uuid.NAMESPACE_URL, hash_seed))

  succ = build_image.BuildImage(os.path.join(input_dir, what.upper()),
                                image_props, output_file.name)
  assert succ, "build " + what + ".img image failed"

  output_file.Write()
  if block_list:
    block_list.Write()

  # Set the 'adjusted_partition_size' that excludes the verity blocks of the
  # given image. When avb is enabled, this size is the max image size returned
  # by the avb tool.
  is_verity_partition = "verity_block_device" in image_props
  verity_supported = (image_props.get("verity") == "true" or
                      image_props.get("avb_enable") == "true")
  is_avb_enable = image_props.get("avb_hashtree_enable") == "true"
  if verity_supported and (is_verity_partition or is_avb_enable):
    adjusted_blocks_value = image_props.get("partition_size")
    if adjusted_blocks_value:
      adjusted_blocks_key = what + "_adjusted_partition_size"
      info_dict[adjusted_blocks_key] = int(adjusted_blocks_value)/4096 - 1


def AddUserdata(output_zip):
  """Create a userdata image and store it in output_zip.

  In most case we just create and store an empty userdata.img;
  But the invoker can also request to create userdata.img with real
  data from the target files, by setting "userdata_img_with_data=true"
  in OPTIONS.info_dict.
  """

  img = OutputFile(output_zip, OPTIONS.input_tmp, "IMAGES", "userdata.img")
  if os.path.exists(img.input_name):
    print("userdata.img already exists; no need to rebuild...")
    return

  # Skip userdata.img if no size.
  image_props = build_image.ImagePropFromGlobalDict(OPTIONS.info_dict, "data")
  if not image_props.get("partition_size"):
    return

  print("creating userdata.img...")

  image_props["timestamp"] = FIXED_FILE_TIMESTAMP

  if OPTIONS.info_dict.get("userdata_img_with_data") == "true":
    user_dir = os.path.join(OPTIONS.input_tmp, "DATA")
  else:
    user_dir = common.MakeTempDir()

  fstab = OPTIONS.info_dict["fstab"]
  if fstab:
    image_props["fs_type"] = fstab["/data"].fs_type
  succ = build_image.BuildImage(user_dir, image_props, img.name)
  assert succ, "build userdata.img image failed"

  common.CheckSize(img.name, "userdata.img", OPTIONS.info_dict)
  img.Write()


def AppendVBMetaArgsForPartition(cmd, partition, image):
  """Appends the VBMeta arguments for partition.

  It sets up the VBMeta argument by including the partition descriptor from the
  given 'image', or by configuring the partition as a chained partition.

  Args:
    cmd: A list of command args that will be used to generate the vbmeta image.
        The argument for the partition will be appended to the list.
    partition: The name of the partition (e.g. "system").
    image: The path to the partition image.
  """
  # Check if chain partition is used.
  key_path = OPTIONS.info_dict.get("avb_" + partition + "_key_path")
  if key_path:
    chained_partition_arg = common.GetAvbChainedPartitionArg(
        partition, OPTIONS.info_dict)
    cmd.extend(["--chain_partition", chained_partition_arg])
  else:
    cmd.extend(["--include_descriptors_from_image", image])


def AddVBMeta(output_zip, partitions):
  """Creates a VBMeta image and store it in output_zip.

  Args:
    output_zip: The output zip file, which needs to be already open.
    partitions: A dict that's keyed by partition names with image paths as
        values. Only valid partition names are accepted, as listed in
        common.AVB_PARTITIONS.
  """
  img = OutputFile(output_zip, OPTIONS.input_tmp, "IMAGES", "vbmeta.img")
  if os.path.exists(img.input_name):
    print("vbmeta.img already exists; not rebuilding...")
    return img.input_name

  avbtool = os.getenv('AVBTOOL') or OPTIONS.info_dict["avb_avbtool"]
  cmd = [avbtool, "make_vbmeta_image", "--output", img.name]
  common.AppendAVBSigningArgs(cmd, "vbmeta")

  for partition, path in partitions.items():
    assert partition in common.AVB_PARTITIONS, \
        'Unknown partition: {}'.format(partition)
    assert os.path.exists(path), \
        'Failed to find {} for {}'.format(path, partition)
    AppendVBMetaArgsForPartition(cmd, partition, path)

  args = OPTIONS.info_dict.get("avb_vbmeta_args")
  if args and args.strip():
    split_args = shlex.split(args)
    for index, arg in enumerate(split_args[:-1]):
      # Sanity check that the image file exists. Some images might be defined
      # as a path relative to source tree, which may not be available at the
      # same location when running this script (we have the input target_files
      # zip only). For such cases, we additionally scan other locations (e.g.
      # IMAGES/, RADIO/, etc) before bailing out.
      if arg == '--include_descriptors_from_image':
        image_path = split_args[index + 1]
        if os.path.exists(image_path):
          continue
        found = False
        for dir_name in ['IMAGES', 'RADIO', 'PREBUILT_IMAGES']:
          alt_path = os.path.join(
              OPTIONS.input_tmp, dir_name, os.path.basename(image_path))
          if os.path.exists(alt_path):
            split_args[index + 1] = alt_path
            found = True
            break
        assert found, 'failed to find %s' % (image_path,)
    cmd.extend(split_args)

  p = common.Run(cmd, stdout=subprocess.PIPE, stderr=subprocess.STDOUT)
  stdoutdata, _ = p.communicate()
  assert p.returncode == 0, \
      "avbtool make_vbmeta_image failed:\n{}".format(stdoutdata)
  img.Write()


def AddPartitionTable(output_zip):
  """Create a partition table image and store it in output_zip."""

  img = OutputFile(
      output_zip, OPTIONS.input_tmp, "IMAGES", "partition-table.img")
  bpt = OutputFile(
      output_zip, OPTIONS.input_tmp, "META", "partition-table.bpt")

  # use BPTTOOL from environ, or "bpttool" if empty or not set.
  bpttool = os.getenv("BPTTOOL") or "bpttool"
  cmd = [bpttool, "make_table", "--output_json", bpt.name,
         "--output_gpt", img.name]
  input_files_str = OPTIONS.info_dict["board_bpt_input_files"]
  input_files = input_files_str.split(" ")
  for i in input_files:
    cmd.extend(["--input", i])
  disk_size = OPTIONS.info_dict.get("board_bpt_disk_size")
  if disk_size:
    cmd.extend(["--disk_size", disk_size])
  args = OPTIONS.info_dict.get("board_bpt_make_table_args")
  if args:
    cmd.extend(shlex.split(args))

  p = common.Run(cmd, stdout=subprocess.PIPE, stderr=subprocess.STDOUT)
  stdoutdata, _ = p.communicate()
  assert p.returncode == 0, \
      "bpttool make_table failed:\n{}".format(stdoutdata)

  img.Write()
  bpt.Write()


def AddCache(output_zip):
  """Create an empty cache image and store it in output_zip."""

  img = OutputFile(output_zip, OPTIONS.input_tmp, "IMAGES", "cache.img")
  if os.path.exists(img.input_name):
    print("cache.img already exists; no need to rebuild...")
    return

  image_props = build_image.ImagePropFromGlobalDict(OPTIONS.info_dict, "cache")
  # The build system has to explicitly request for cache.img.
  if "fs_type" not in image_props:
    return

  print("creating cache.img...")

  image_props["timestamp"] = FIXED_FILE_TIMESTAMP

  user_dir = common.MakeTempDir()

  fstab = OPTIONS.info_dict["fstab"]
  if fstab:
    image_props["fs_type"] = fstab["/cache"].fs_type
  succ = build_image.BuildImage(user_dir, image_props, img.name)
  assert succ, "build cache.img image failed"

  common.CheckSize(img.name, "cache.img", OPTIONS.info_dict)
  img.Write()


def CheckAbOtaImages(output_zip, ab_partitions):
  """Checks that all the listed A/B partitions have their images available.

  The images need to be available under IMAGES/ or RADIO/, with the former takes
  a priority.

  Args:
    output_zip: The output zip file (needs to be already open), or None to
        find images in OPTIONS.input_tmp/.
    ab_partitions: The list of A/B partitions.

  Raises:
    AssertionError: If it can't find an image.
  """
  for partition in ab_partitions:
    img_name = partition.strip() + ".img"

    # Assert that the image is present under IMAGES/ now.
    if output_zip:
      # Zip spec says: All slashes MUST be forward slashes.
      images_path = "IMAGES/" + img_name
      radio_path = "RADIO/" + img_name
      available = (images_path in output_zip.namelist() or
                   radio_path in output_zip.namelist())
    else:
      images_path = os.path.join(OPTIONS.input_tmp, "IMAGES", img_name)
      radio_path = os.path.join(OPTIONS.input_tmp, "RADIO", img_name)
      available = os.path.exists(images_path) or os.path.exists(radio_path)

    assert available, "Failed to find " + img_name


def AddCareMapTxtForAbOta(output_zip, ab_partitions, image_paths):
  """Generates and adds care_map.txt for system and vendor partitions.

  Args:
    output_zip: The output zip file (needs to be already open), or None to
        write care_map.txt to OPTIONS.input_tmp/.
    ab_partitions: The list of A/B partitions.
    image_paths: A map from the partition name to the image path.
  """
  care_map_list = []
  for partition in ab_partitions:
    partition = partition.strip()
    if partition not in PARTITIONS_WITH_CARE_MAP:
      continue

    verity_block_device = "{}_verity_block_device".format(partition)
    avb_hashtree_enable = "avb_{}_hashtree_enable".format(partition)
    if (verity_block_device in OPTIONS.info_dict or
        OPTIONS.info_dict.get(avb_hashtree_enable) == "true"):
      image_path = image_paths[partition]
      assert os.path.exists(image_path)
      care_map_list += GetCareMap(partition, image_path)

  if not care_map_list:
    return

  # Converts the list into proto buf message by calling care_map_generator; and
  # writes the result to a temp file.
  temp_care_map_text = common.MakeTempFile(prefix="caremap_text-",
                                           suffix=".txt")
  with open(temp_care_map_text, 'w') as text_file:
    text_file.write('\n'.join(care_map_list))

  temp_care_map = common.MakeTempFile(prefix="caremap-", suffix=".txt")
  care_map_gen_cmd = (["care_map_generator", temp_care_map_text, temp_care_map])
  p = common.Run(care_map_gen_cmd, stdout=subprocess.PIPE,
                 stderr=subprocess.STDOUT)
  output, _ = p.communicate()
  assert p.returncode == 0, "Failed to generate the care_map proto message."
  if OPTIONS.verbose:
    print(output.rstrip())

  care_map_path = "META/care_map.txt"
  if output_zip and care_map_path not in output_zip.namelist():
    common.ZipWrite(output_zip, temp_care_map, arcname=care_map_path)
  else:
    shutil.copy(temp_care_map, os.path.join(OPTIONS.input_tmp, care_map_path))
    if output_zip:
      OPTIONS.replace_updated_files_list.append(care_map_path)


def AddPackRadioImages(output_zip, images):
  """Copies images listed in META/pack_radioimages.txt from RADIO/ to IMAGES/.

  Args:
    output_zip: The output zip file (needs to be already open), or None to
        write images to OPTIONS.input_tmp/.
    images: A list of image names.

  Raises:
    AssertionError: If a listed image can't be found.
  """
  for image in images:
    img_name = image.strip()
    _, ext = os.path.splitext(img_name)
    if not ext:
      img_name += ".img"

    prebuilt_path = os.path.join(OPTIONS.input_tmp, "IMAGES", img_name)
    if os.path.exists(prebuilt_path):
      print("%s already exists, no need to overwrite..." % (img_name,))
      continue

    img_radio_path = os.path.join(OPTIONS.input_tmp, "RADIO", img_name)
    assert os.path.exists(img_radio_path), \
        "Failed to find %s at %s" % (img_name, img_radio_path)

    if output_zip:
      common.ZipWrite(output_zip, img_radio_path, "IMAGES/" + img_name)
    else:
      shutil.copy(img_radio_path, prebuilt_path)


def ReplaceUpdatedFiles(zip_filename, files_list):
  """Updates all the ZIP entries listed in files_list.

  For now the list includes META/care_map.txt, and the related files under
  SYSTEM/ after rebuilding recovery.
  """
  common.ZipDelete(zip_filename, files_list)
  output_zip = zipfile.ZipFile(zip_filename, "a",
                               compression=zipfile.ZIP_DEFLATED,
                               allowZip64=True)
  for item in files_list:
    file_path = os.path.join(OPTIONS.input_tmp, item)
    assert os.path.exists(file_path)
    common.ZipWrite(output_zip, file_path, arcname=item)
  common.ZipClose(output_zip)


def AddImagesToTargetFiles(filename):
  """Creates and adds images (boot/recovery/system/...) to a target_files.zip.

  It works with either a zip file (zip mode), or a directory that contains the
  files to be packed into a target_files.zip (dir mode). The latter is used when
  being called from build/make/core/Makefile.

  The images will be created under IMAGES/ in the input target_files.zip.

  Args:
    filename: the target_files.zip, or the zip root directory.
  """
  if os.path.isdir(filename):
    OPTIONS.input_tmp = os.path.abspath(filename)
  else:
    OPTIONS.input_tmp = common.UnzipTemp(filename)

  if not OPTIONS.add_missing:
    if os.path.isdir(os.path.join(OPTIONS.input_tmp, "IMAGES")):
      print("target_files appears to already contain images.")
      sys.exit(1)

  OPTIONS.info_dict = common.LoadInfoDict(OPTIONS.input_tmp, OPTIONS.input_tmp)

  has_recovery = OPTIONS.info_dict.get("no_recovery") != "true"

  # {vendor,odm,product,product_services}.img are unlike system.img or
  # system_other.img. Because it could be built from source, or dropped into
  # target_files.zip as a prebuilt blob. We consider either of them as
  # {vendor,product,product_services}.img being available, which could be
  # used when generating vbmeta.img for AVB.
  has_vendor = (os.path.isdir(os.path.join(OPTIONS.input_tmp, "VENDOR")) or
                os.path.exists(os.path.join(OPTIONS.input_tmp, "IMAGES",
                                            "vendor.img")))
  has_odm = (os.path.isdir(os.path.join(OPTIONS.input_tmp, "ODM")) or
                 os.path.exists(os.path.join(OPTIONS.input_tmp, "IMAGES",
                                             "odm.img")))
  has_product = (os.path.isdir(os.path.join(OPTIONS.input_tmp, "PRODUCT")) or
                 os.path.exists(os.path.join(OPTIONS.input_tmp, "IMAGES",
                                             "product.img")))
  has_product_services = (os.path.isdir(os.path.join(OPTIONS.input_tmp,
                                                     "PRODUCT_SERVICES")) or
                          os.path.exists(os.path.join(OPTIONS.input_tmp,
                                                      "IMAGES",
                                                      "product_services.img")))
  has_system_other = os.path.isdir(os.path.join(OPTIONS.input_tmp,
                                                "SYSTEM_OTHER"))

  # Set up the output destination. It writes to the given directory for dir
  # mode; otherwise appends to the given ZIP.
  if os.path.isdir(filename):
    output_zip = None
  else:
    output_zip = zipfile.ZipFile(filename, "a",
                                 compression=zipfile.ZIP_DEFLATED,
                                 allowZip64=True)

  # Always make input_tmp/IMAGES available, since we may stage boot / recovery
  # images there even under zip mode. The directory will be cleaned up as part
  # of OPTIONS.input_tmp.
  images_dir = os.path.join(OPTIONS.input_tmp, "IMAGES")
  if not os.path.isdir(images_dir):
    os.makedirs(images_dir)

  # A map between partition names and their paths, which could be used when
  # generating AVB vbmeta image.
  partitions = dict()

  def banner(s):
    print("\n\n++++ " + s + " ++++\n\n")

  banner("boot")
  # common.GetBootableImage() returns the image directly if present.
  boot_image = common.GetBootableImage(
      "IMAGES/boot.img", "boot.img", OPTIONS.input_tmp, "BOOT")
  # boot.img may be unavailable in some targets (e.g. aosp_arm64).
  if boot_image:
    partitions['boot'] = os.path.join(OPTIONS.input_tmp, "IMAGES", "boot.img")
    if not os.path.exists(partitions['boot']):
      boot_image.WriteToDir(OPTIONS.input_tmp)
      if output_zip:
        boot_image.AddToZip(output_zip)

  recovery_image = None
  if has_recovery:
    banner("recovery")
    recovery_image = common.GetBootableImage(
        "IMAGES/recovery.img", "recovery.img", OPTIONS.input_tmp, "RECOVERY")
    assert recovery_image, "Failed to create recovery.img."
    partitions['recovery'] = os.path.join(
        OPTIONS.input_tmp, "IMAGES", "recovery.img")
    if not os.path.exists(partitions['recovery']):
      recovery_image.WriteToDir(OPTIONS.input_tmp)
      if output_zip:
        recovery_image.AddToZip(output_zip)

      banner("recovery (two-step image)")
      # The special recovery.img for two-step package use.
      recovery_two_step_image = common.GetBootableImage(
          "IMAGES/recovery-two-step.img", "recovery-two-step.img",
          OPTIONS.input_tmp, "RECOVERY", two_step_image=True)
      assert recovery_two_step_image, "Failed to create recovery-two-step.img."
      recovery_two_step_image_path = os.path.join(
          OPTIONS.input_tmp, "IMAGES", "recovery-two-step.img")
      if not os.path.exists(recovery_two_step_image_path):
        recovery_two_step_image.WriteToDir(OPTIONS.input_tmp)
        if output_zip:
          recovery_two_step_image.AddToZip(output_zip)

  banner("system")
  partitions['system'] = AddSystem(
      output_zip, recovery_img=recovery_image, boot_img=boot_image)

  if has_vendor:
    banner("vendor")
    partitions['vendor'] = AddVendor(output_zip)

  if has_product:
    banner("product")
    partitions['product'] = AddProduct(output_zip)

  if has_product_services:
    banner("product_services")
    partitions['product_services'] = AddProductServices(output_zip)

  if has_odm:
    banner("odm")
    partitions['odm'] = AddOdm(output_zip)

  if has_system_other:
    banner("system_other")
    AddSystemOther(output_zip)

  if not OPTIONS.is_signing:
    banner("userdata")
    AddUserdata(output_zip)
    banner("cache")
    AddCache(output_zip)

  if OPTIONS.info_dict.get("board_bpt_enable") == "true":
    banner("partition-table")
    AddPartitionTable(output_zip)

  if OPTIONS.info_dict.get("has_dtbo") == "true":
    banner("dtbo")
    partitions['dtbo'] = AddDtbo(output_zip)

  if OPTIONS.info_dict.get("avb_enable") == "true":
    banner("vbmeta")
    AddVBMeta(output_zip, partitions)

  banner("radio")
  ab_partitions_txt = os.path.join(OPTIONS.input_tmp, "META",
                                   "ab_partitions.txt")
  if os.path.exists(ab_partitions_txt):
    with open(ab_partitions_txt, 'r') as f:
      ab_partitions = f.readlines()

    # For devices using A/B update, make sure we have all the needed images
    # ready under IMAGES/ or RADIO/.
    CheckAbOtaImages(output_zip, ab_partitions)

    # Generate care_map.txt for system and vendor partitions (if present), then
    # write this file to target_files package.
    AddCareMapTxtForAbOta(output_zip, ab_partitions, partitions)

  # Radio images that need to be packed into IMAGES/, and product-img.zip.
  pack_radioimages_txt = os.path.join(
      OPTIONS.input_tmp, "META", "pack_radioimages.txt")
  if os.path.exists(pack_radioimages_txt):
    with open(pack_radioimages_txt, 'r') as f:
      AddPackRadioImages(output_zip, f.readlines())

  if output_zip:
    common.ZipClose(output_zip)
    if OPTIONS.replace_updated_files_list:
      ReplaceUpdatedFiles(output_zip.filename,
                          OPTIONS.replace_updated_files_list)


def main(argv):
  def option_handler(o, a):
    if o in ("-a", "--add_missing"):
      OPTIONS.add_missing = True
    elif o in ("-r", "--rebuild_recovery",):
      OPTIONS.rebuild_recovery = True
    elif o == "--replace_verity_private_key":
      OPTIONS.replace_verity_private_key = (True, a)
    elif o == "--replace_verity_public_key":
      OPTIONS.replace_verity_public_key = (True, a)
    elif o == "--is_signing":
      OPTIONS.is_signing = True
    else:
      return False
    return True

  args = common.ParseOptions(
      argv, __doc__, extra_opts="ar",
      extra_long_opts=["add_missing", "rebuild_recovery",
                       "replace_verity_public_key=",
                       "replace_verity_private_key=",
                       "is_signing"],
      extra_option_handler=option_handler)


  if len(args) != 1:
    common.Usage(__doc__)
    sys.exit(1)

  AddImagesToTargetFiles(args[0])
  print("done.")

if __name__ == '__main__':
  try:
    common.CloseInheritedPipes()
    main(sys.argv[1:])
  except common.ExternalError as e:
    print("\n   ERROR: %s\n" % (e,))
    sys.exit(1)
  finally:
    common.Cleanup()<|MERGE_RESOLUTION|>--- conflicted
+++ resolved
@@ -200,11 +200,7 @@
 
 
 def AddProductServices(output_zip):
-<<<<<<< HEAD
-  """Turn the contents of PRODUCT_SERVICES into a product-services image and
-=======
   """Turn the contents of PRODUCT_SERVICES into a product_services image and
->>>>>>> d35fdd8b
   store it in output_zip."""
 
   img = OutputFile(output_zip, OPTIONS.input_tmp, "IMAGES",
