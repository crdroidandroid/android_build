--- conflicted
+++ resolved
@@ -114,7 +114,6 @@
       builds for an incremental package. This option is only meaningful when
       -i is specified.
 
-<<<<<<< HEAD
   --backup <boolean>
       Enable or disable the execution of backuptool.sh.
       Disabled by default.
@@ -126,7 +125,6 @@
       Override build.prop items with custom vendor init.
       Enabled when TARGET_UNIFIED_DEVICE is defined in BoardConfig
 
-=======
   --payload_signer <signer>
       Specify the signer when signing the payload and metadata for A/B OTAs.
       By default (i.e. without this flag), it calls 'openssl pkeyutl' to sign
@@ -137,7 +135,6 @@
 
   --payload_signer_args <args>
       Specify the arguments needed for payload signer.
->>>>>>> dc72bda4
 """
 
 from __future__ import print_function
@@ -188,14 +185,11 @@
 OPTIONS.stash_threshold = 0.8
 OPTIONS.gen_verify = False
 OPTIONS.log_diff = None
-<<<<<<< HEAD
 OPTIONS.backuptool = False
 OPTIONS.override_device = 'auto'
 OPTIONS.override_prop = False
-=======
 OPTIONS.payload_signer = None
 OPTIONS.payload_signer_args = []
->>>>>>> dc72bda4
 
 def MostPopularKey(d, default):
   """Given a dict, return the key corresponding to the largest
@@ -1407,7 +1401,7 @@
       care_map_data = target_zip.read(care_map_path)
       common.ZipWriteStr(output_zip, "care_map.txt", care_map_data)
     else:
-      print "Warning: cannot find care map file in target_file package"
+      print("Warning: cannot find care map file in target_file package")
     common.ZipClose(target_zip)
 
   # Sign the whole package to comply with the Android OTA package format.
@@ -2043,19 +2037,16 @@
       OPTIONS.gen_verify = True
     elif o == ("--log_diff",):
       OPTIONS.log_diff = a
-<<<<<<< HEAD
     elif o in ("--backup",):
       OPTIONS.backuptool = bool(a.lower() == 'true')
     elif o in ("--override_device",):
       OPTIONS.override_device = a
     elif o in ("--override_prop",):
       OPTIONS.override_prop = bool(a.lower() == 'true')
-=======
     elif o == "--payload_signer":
       OPTIONS.payload_signer = a
     elif o == "--payload_signer_args":
       OPTIONS.payload_signer_args = shlex.split(a)
->>>>>>> dc72bda4
     else:
       return False
     return True
@@ -2085,14 +2076,11 @@
                                  "stash_threshold=",
                                  "gen_verify",
                                  "log_diff=",
-<<<<<<< HEAD
                                  "backup=",
                                  "override_device=",
-                                 "override_prop="
-=======
+                                 "override_prop=",
                                  "payload_signer=",
                                  "payload_signer_args=",
->>>>>>> dc72bda4
                              ], extra_option_handler=option_handler)
 
   if len(args) != 2:
