--- conflicted
+++ resolved
@@ -124,13 +124,8 @@
 $(built_dex): PRIVATE_CLASSES_JACK := $(full_classes_jack)
 $(built_dex): PRIVATE_JACK_FLAGS := $(GLOBAL_JAVAC_DEBUG_FLAGS) $(LOCAL_JACK_FLAGS)
 $(built_dex): $(java_sources) $(java_resource_sources) $(full_jack_lib_deps) \
-<<<<<<< HEAD
-        $(jar_manifest_file) $(proto_java_sources_file_stamp) $(LOCAL_MODULE_MAKEFILE) \
-        $(LOCAL_MODULE_MAKEFILE) $(LOCAL_ADDITIONAL_DEPENDENCIES) $(JACK)
-=======
         $(jar_manifest_file) $(proto_java_sources_file_stamp) $(LOCAL_MODULE_MAKEFILE_DEP) \
-        $(LOCAL_ADDITIONAL_DEPENDENCIES) $(JACK_JAR) $(JACK_LAUNCHER_JAR)
->>>>>>> 5acaa9dc
+	$(LOCAL_ADDITIONAL_DEPENDENCIES) $(JACK)
 	@echo Building with Jack: $@
 	$(jack-java-to-dex)
 
