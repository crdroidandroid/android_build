--- conflicted
+++ resolved
@@ -18,8 +18,4 @@
 # (like "CRB01").  It must be a single word, and is
 # capitalized by convention.
 
-<<<<<<< HEAD
-export BUILD_ID=MHC19Q
-=======
-export BUILD_ID=MOB30D
->>>>>>> 25b7ce3e
+export BUILD_ID=MOB30D