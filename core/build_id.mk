#
# Copyright (C) 2008 The Android Open Source Project
#
# Licensed under the Apache License, Version 2.0 (the "License");
# you may not use this file except in compliance with the License.
# You may obtain a copy of the License at
#
#      http://www.apache.org/licenses/LICENSE-2.0
#
# Unless required by applicable law or agreed to in writing, software
# distributed under the License is distributed on an "AS IS" BASIS,
# WITHOUT WARRANTIES OR CONDITIONS OF ANY KIND, either express or implied.
# See the License for the specific language governing permissions and
# limitations under the License.
#
# BUILD_ID is usually used to specify the branch name
# (like "MAIN") or a branch name and a release candidate
# (like "CRB01").  It must be a single word, and is
# capitalized by convention.

<<<<<<< HEAD
export BUILD_ID=OPM2.171019.012
=======
export BUILD_ID=OPM1.171019.014
>>>>>>> 22e32333
<|MERGE_RESOLUTION|>--- conflicted
+++ resolved
@@ -18,8 +18,4 @@
 # (like "CRB01").  It must be a single word, and is
 # capitalized by convention.
 
-<<<<<<< HEAD
-export BUILD_ID=OPM2.171019.012
-=======
-export BUILD_ID=OPM1.171019.014
->>>>>>> 22e32333
+export BUILD_ID=OPM2.171019.015