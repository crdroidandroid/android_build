#
# Copyright (C) 2008 The Android Open Source Project
#
# Licensed under the Apache License, Version 2.0 (the "License");
# you may not use this file except in compliance with the License.
# You may obtain a copy of the License at
#
#      http://www.apache.org/licenses/LICENSE-2.0
#
# Unless required by applicable law or agreed to in writing, software
# distributed under the License is distributed on an "AS IS" BASIS,
# WITHOUT WARRANTIES OR CONDITIONS OF ANY KIND, either express or implied.
# See the License for the specific language governing permissions and
# limitations under the License.
#
# BUILD_ID is usually used to specify the branch name
# (like "MAIN") or a branch name and a release candidate
# (like "CRB01").  It must be a single word, and is
# capitalized by convention.

<<<<<<< HEAD
export BUILD_ID=NJH34C
=======
export BUILD_ID=N2G47W
>>>>>>> 91a67a12
<|MERGE_RESOLUTION|>--- conflicted
+++ resolved
@@ -18,8 +18,4 @@
 # (like "CRB01").  It must be a single word, and is
 # capitalized by convention.
 
-<<<<<<< HEAD
-export BUILD_ID=NJH34C
-=======
-export BUILD_ID=N2G47W
->>>>>>> 91a67a12
+export BUILD_ID=NJH47