--- conflicted
+++ resolved
@@ -18,8 +18,4 @@
 # (like "CRB01").  It must be a single word, and is
 # capitalized by convention.
 
-<<<<<<< HEAD
-export BUILD_ID=NRD90U
-=======
-export BUILD_ID=NBD90Z
->>>>>>> 2af2da32
+export BUILD_ID=NBD90Z