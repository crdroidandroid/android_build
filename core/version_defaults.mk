#
# Copyright (C) 2008 The Android Open Source Project
#
# Licensed under the Apache License, Version 2.0 (the "License");
# you may not use this file except in compliance with the License.
# You may obtain a copy of the License at
#
#      http://www.apache.org/licenses/LICENSE-2.0
#
# Unless required by applicable law or agreed to in writing, software
# distributed under the License is distributed on an "AS IS" BASIS,
# WITHOUT WARRANTIES OR CONDITIONS OF ANY KIND, either express or implied.
# See the License for the specific language governing permissions and
# limitations under the License.
#

#
# Handle various build version information.
#
# Guarantees that the following are defined:
#     PLATFORM_VERSION
#     PLATFORM_DISPLAY_VERSION
#     PLATFORM_SDK_VERSION
#     PLATFORM_VERSION_CODENAME
#     DEFAULT_APP_TARGET_SDK
#     BUILD_ID
#     BUILD_NUMBER
#     PLATFORM_SECURITY_PATCH
#     PLATFORM_VNDK_VERSION
#     PLATFORM_SYSTEMSDK_VERSIONS
#

# Look for an optional file containing overrides of the defaults,
# but don't cry if we don't find it.  We could just use -include, but
# the build.prop target also wants INTERNAL_BUILD_ID_MAKEFILE to be set
# if the file exists.
#
INTERNAL_BUILD_ID_MAKEFILE := $(wildcard $(BUILD_SYSTEM)/build_id.mk)
ifdef INTERNAL_BUILD_ID_MAKEFILE
  include $(INTERNAL_BUILD_ID_MAKEFILE)
endif

DEFAULT_PLATFORM_VERSION := TP1A
.KATI_READONLY := DEFAULT_PLATFORM_VERSION
MIN_PLATFORM_VERSION := TP1A
MAX_PLATFORM_VERSION := TP1A

# The last stable version name of the platform that was released.  During
# development, this stays at that previous version, while the codename indicates
# further work based on the previous version.
PLATFORM_VERSION_LAST_STABLE := 13
.KATI_READONLY := PLATFORM_VERSION_LAST_STABLE

# These are the current development codenames, if the build is not a final
# release build.  If this is a final release build, it is simply "REL".
PLATFORM_VERSION_CODENAME.TP1A := REL

# This is the user-visible version.  In a final release build it should
# be empty to use PLATFORM_VERSION as the user-visible version.  For
# a preview release it can be set to a user-friendly value like `12 Preview 1`
PLATFORM_DISPLAY_VERSION := 13

ifndef PLATFORM_SDK_VERSION
  # This is the canonical definition of the SDK version, which defines
  # the set of APIs and functionality available in the platform.  It
  # is a single integer that increases monotonically as updates to
  # the SDK are released.  It should only be incremented when the APIs for
  # the new release are frozen (so that developers don't write apps against
  # intermediate builds).  During development, this number remains at the
  # SDK version the branch is based on and PLATFORM_VERSION_CODENAME holds
  # the code-name of the new development work.

  # When you increment the PLATFORM_SDK_VERSION please ensure you also
  # clear out the following text file of all older PLATFORM_VERSION's:
  # cts/tests/tests/os/assets/platform_versions.txt
  PLATFORM_SDK_VERSION := 33
endif
.KATI_READONLY := PLATFORM_SDK_VERSION

# This is the sdk extension version of this tree.
PLATFORM_SDK_EXTENSION_VERSION := 3
.KATI_READONLY := PLATFORM_SDK_EXTENSION_VERSION

# This is the sdk extension version that PLATFORM_SDK_VERSION ships with.
PLATFORM_BASE_SDK_EXTENSION_VERSION := 3
.KATI_READONLY := PLATFORM_BASE_SDK_EXTENSION_VERSION

# This are all known codenames.
PLATFORM_VERSION_KNOWN_CODENAMES := \
Base Base11 Cupcake Donut Eclair Eclair01 EclairMr1 Froyo Gingerbread GingerbreadMr1 \
Honeycomb HoneycombMr1 HoneycombMr2 IceCreamSandwich IceCreamSandwichMr1 \
JellyBean JellyBeanMr1 JellyBeanMr2 Kitkat KitkatWatch Lollipop LollipopMr1 M N NMr1 O OMr1 P \
Q R S Sv2 Tiramisu

# Convert from space separated list to comma separated
PLATFORM_VERSION_KNOWN_CODENAMES := \
  $(call normalize-comma-list,$(PLATFORM_VERSION_KNOWN_CODENAMES))
.KATI_READONLY := PLATFORM_VERSION_KNOWN_CODENAMES

ifndef PLATFORM_SECURITY_PATCH
    #  Used to indicate the security patch that has been applied to the device.
    #  It must signify that the build includes all security patches issued up through the designated Android Public Security Bulletin.
    #  It must be of the form "YYYY-MM-DD" on production devices.
    #  It must match one of the Android Security Patch Level strings of the Public Security Bulletins.
    #  If there is no $PLATFORM_SECURITY_PATCH set, keep it empty.
<<<<<<< HEAD
    PLATFORM_SECURITY_PATCH := 2023-02-05
=======
    PLATFORM_SECURITY_PATCH := 2023-03-05
>>>>>>> 4b38abd7
endif

include $(BUILD_SYSTEM)/version_util.mk<|MERGE_RESOLUTION|>--- conflicted
+++ resolved
@@ -103,11 +103,7 @@
     #  It must be of the form "YYYY-MM-DD" on production devices.
     #  It must match one of the Android Security Patch Level strings of the Public Security Bulletins.
     #  If there is no $PLATFORM_SECURITY_PATCH set, keep it empty.
-<<<<<<< HEAD
-    PLATFORM_SECURITY_PATCH := 2023-02-05
-=======
     PLATFORM_SECURITY_PATCH := 2023-03-05
->>>>>>> 4b38abd7
 endif
 
 include $(BUILD_SYSTEM)/version_util.mk