--- conflicted
+++ resolved
@@ -179,15 +179,9 @@
 include $(BUILD_SYSTEM)/product.mk
 include $(BUILD_SYSTEM)/device.mk
 
-<<<<<<< HEAD
 # A CRDROID build needs only the CRDROID product makefiles.
 ifneq ($(CRDROID_BUILD),)
-  all_product_configs := $(shell ls device/*/$(CRDROID_BUILD)/crdroid.mk)
-=======
-# A CM build needs only the CM product makefiles.
-ifneq ($(CM_BUILD),)
-  all_product_configs := $(shell find device -path "*/$(CM_BUILD)/cm.mk")
->>>>>>> 2283792f
+  all_product_configs := $(shell find device -path "*/$(CRDROID_BUILD)/crdroid.mk")
 else
   ifneq ($(strip $(TARGET_BUILD_APPS)),)
   # An unbundled app build needs only the core product makefiles.
