#
# Copyright (C) 2008 The Android Open Source Project
#
# Licensed under the Apache License, Version 2.0 (the "License");
# you may not use this file except in compliance with the License.
# You may obtain a copy of the License at
#
#      http://www.apache.org/licenses/LICENSE-2.0
#
# Unless required by applicable law or agreed to in writing, software
# distributed under the License is distributed on an "AS IS" BASIS,
# WITHOUT WARRANTIES OR CONDITIONS OF ANY KIND, either express or implied.
# See the License for the specific language governing permissions and
# limitations under the License.
#

# ---------------------------------------------------------------
# Generic functions
# TODO: Move these to definitions.make once we're able to include
# definitions.make before config.make.

###########################################################
## Return non-empty if $(1) is a C identifier; i.e., if it
## matches /^[a-zA-Z_][a-zA-Z0-9_]*$/.  We do this by first
## making sure that it isn't empty and doesn't start with
## a digit, then by removing each valid character.  If the
## final result is empty, then it was a valid C identifier.
##
## $(1): word to check
###########################################################

_ici_digits := 0 1 2 3 4 5 6 7 8 9
_ici_alphaunderscore := \
    a b c d e f g h i j k l m n o p q r s t u v w x y z \
    A B C D E F G H I J K L M N O P Q R S T U V W X Y Z _
define is-c-identifier
$(strip \
  $(if $(1), \
    $(if $(filter $(addsuffix %,$(_ici_digits)),$(1)), \
     , \
      $(eval w := $(1)) \
      $(foreach c,$(_ici_digits) $(_ici_alphaunderscore), \
        $(eval w := $(subst $(c),,$(w))) \
       ) \
      $(if $(w),,TRUE) \
      $(eval w :=) \
     ) \
   ) \
 )
endef

# TODO: push this into the combo files; unfortunately, we don't even
# know HOST_OS at this point.
trysed := $(shell echo a | sed -E -e 's/a/b/' 2>/dev/null)
ifeq ($(trysed),b)
  SED_EXTENDED := sed -E
else
  trysed := $(shell echo c | sed -r -e 's/c/d/' 2>/dev/null)
  ifeq ($(trysed),d)
    SED_EXTENDED := sed -r
  else
    $(error Unknown sed version)
  endif
endif

###########################################################
## List all of the files in a subdirectory in a format
## suitable for PRODUCT_COPY_FILES and
## PRODUCT_SDK_ADDON_COPY_FILES
##
## $(1): Glob to match file name
## $(2): Source directory
## $(3): Target base directory
###########################################################

define find-copy-subdir-files
$(shell find $(2) -name "$(1)" | $(SED_EXTENDED) "s:($(2)/?(.*)):\\1\\:$(3)/\\2:" | sed "s://:/:g")
endef

# ---------------------------------------------------------------

# These are the valid values of TARGET_BUILD_VARIANT.  Also, if anything else is passed
# as the variant in the PRODUCT-$TARGET_BUILD_PRODUCT-$TARGET_BUILD_VARIANT form,
# it will be treated as a goal, and the eng variant will be used.
INTERNAL_VALID_VARIANTS := user userdebug eng tests

# ---------------------------------------------------------------
# Provide "PRODUCT-<prodname>-<goal>" targets, which lets you build
# a particular configuration without needing to set up the environment.
#
product_goals := $(strip $(filter PRODUCT-%,$(MAKECMDGOALS)))
ifdef product_goals
  # Scrape the product and build names out of the goal,
  # which should be of the form PRODUCT-<productname>-<buildname>.
  #
  ifneq ($(words $(product_goals)),1)
    $(error Only one PRODUCT-* goal may be specified; saw "$(product_goals)")
  endif
  goal_name := $(product_goals)
  product_goals := $(patsubst PRODUCT-%,%,$(product_goals))
  product_goals := $(subst -, ,$(product_goals))
  ifneq ($(words $(product_goals)),2)
    $(error Bad PRODUCT-* goal "$(goal_name)")
  endif

  # The product they want
  TARGET_PRODUCT := $(word 1,$(product_goals))

  # The variant they want
  TARGET_BUILD_VARIANT := $(word 2,$(product_goals))

  # The build server wants to do make PRODUCT-dream-installclean
  # which really means TARGET_PRODUCT=dream make installclean.
  ifneq ($(filter-out $(INTERNAL_VALID_VARIANTS),$(TARGET_BUILD_VARIANT)),)
    MAKECMDGOALS := $(MAKECMDGOALS) $(TARGET_BUILD_VARIANT)
    TARGET_BUILD_VARIANT := eng
    default_goal_substitution :=
  else
    default_goal_substitution := $(DEFAULT_GOAL)
  endif

  # For tests build, only build tests-build-target
  ifeq (tests,$(TARGET_BUILD_VARIANT))
    default_goal_substitution := tests-build-target
  endif

  # Replace the PRODUCT-* goal with the build goal that it refers to.
  # Note that this will ensure that it appears in the same relative
  # position, in case it matters.
  #
  # Note that modifying this will not affect the goals that make will
  # attempt to build, but it's important because we inspect this value
  # in certain situations (like for "make sdk").
  #
  MAKECMDGOALS := $(patsubst $(goal_name),$(default_goal_substitution),$(MAKECMDGOALS))

  # Define a rule for the PRODUCT-* goal, and make it depend on the
  # patched-up command-line goals as well as any other goals that we
  # want to force.
  #
.PHONY: $(goal_name)
$(goal_name): $(MAKECMDGOALS)
endif
# else: Use the value set in the environment or buildspec.mk.

# ---------------------------------------------------------------
# Provide "APP-<appname>" targets, which lets you build
# an unbundled app.
#
unbundled_goals := $(strip $(filter APP-%,$(MAKECMDGOALS)))
ifdef unbundled_goals
  ifneq ($(words $(unbundled_goals)),1)
    $(error Only one APP-* goal may be specified; saw "$(unbundled_goals)"))
  endif
  TARGET_BUILD_APPS := $(strip $(subst -, ,$(patsubst APP-%,%,$(unbundled_goals))))
  ifneq ($(filter $(DEFAULT_GOAL),$(MAKECMDGOALS)),)
    MAKECMDGOALS := $(patsubst $(unbundled_goals),,$(MAKECMDGOALS))
  else
    MAKECMDGOALS := $(patsubst $(unbundled_goals),$(DEFAULT_GOAL),$(MAKECMDGOALS))
  endif

.PHONY: $(unbundled_goals)
$(unbundled_goals): $(MAKECMDGOALS)
endif # unbundled_goals

# Default to building dalvikvm on hosts that support it...
ifeq ($(HOST_OS),linux)
# ... or if the if the option is already set
ifeq ($(WITH_HOST_DALVIK),)
  WITH_HOST_DALVIK := true
endif
endif

# ---------------------------------------------------------------
# Include the product definitions.
# We need to do this to translate TARGET_PRODUCT into its
# underlying TARGET_DEVICE before we start defining any rules.
#
include $(BUILD_SYSTEM)/node_fns.mk
include $(BUILD_SYSTEM)/product.mk
include $(BUILD_SYSTEM)/device.mk

ifneq ($(strip $(TARGET_BUILD_APPS)),)
# An unbundled app build needs only the core product makefiles.
all_product_configs := $(call get-product-makefiles,\
    $(SRC_TARGET_DIR)/product/AndroidProducts.mk)
else
  ifneq ($(CM_BUILD),)
<<<<<<< HEAD
    $(call import-products, device/*/$(CM_BUILD)/cm.mk)
  else
  # Read in all of the product definitions specified by the AndroidProducts.mk
    # files in the tree.
    #
    #TODO: when we start allowing direct pointers to product files,
    #    guarantee that they're in this list.
    $(call import-products, $(get-all-product-makefiles))
  endif
endif # TARGET_BUILD_APPS
=======
    all_product_configs := device/*/$(CM_BUILD)/cm.mk
  else
    # Read in all of the product definitions specified by the AndroidProducts.mk
    # files in the tree.
    all_product_configs := $(get-all-product-makefiles)
  endif # CM_BUILD
endif

# Find the product config makefile for the current product.
# all_product_configs consists items like:
# <product_name>:<path_to_the_product_makefile>
# or just <path_to_the_product_makefile> in case the product name is the
# same as the base filename of the product config makefile.
current_product_makefile :=
all_product_makefiles :=
$(foreach f, $(all_product_configs),\
    $(eval _cpm_words := $(subst :,$(space),$(f)))\
    $(eval _cpm_word1 := $(word 1,$(_cpm_words)))\
    $(eval _cpm_word2 := $(word 2,$(_cpm_words)))\
    $(if $(_cpm_word2),\
        $(eval all_product_makefiles += $(_cpm_word2))\
        $(if $(filter $(TARGET_PRODUCT),$(_cpm_word1)),\
            $(eval current_product_makefile += $(_cpm_word2)),),\
        $(eval all_product_makefiles += $(f))\
        $(if $(filter $(TARGET_PRODUCT),$(basename $(notdir $(f)))),\
            $(eval current_product_makefile += $(f)),)))
_cpm_words :=
_cpm_word1 :=
_cpm_word2 :=
current_product_makefile := $(strip $(current_product_makefile))
all_product_makefiles := $(strip $(all_product_makefiles))

ifneq (,$(filter product-graph dump-products, $(MAKECMDGOALS)))
# Import all product makefiles.
$(call import-products, $(all_product_makefiles))
else
# Import just the current product.
ifndef current_product_makefile
$(error Cannot locate config makefile for product "$(TARGET_PRODUCT)")
endif
ifneq (1,$(words $(current_product_makefile)))
$(error Product "$(TARGET_PRODUCT)" ambiguous: matches $(current_product_makefile))
endif
$(call import-products, $(current_product_makefile))
endif  # Import all or just the current product makefile

# Sanity check
>>>>>>> 85f6bdb7
$(check-all-products)

ifneq ($(filter dump-products, $(MAKECMDGOALS)),)
$(dump-products)
$(error done)
endif

# Convert a short name like "sooner" into the path to the product
# file defining that product.
#
INTERNAL_PRODUCT := $(call resolve-short-product-name, $(TARGET_PRODUCT))
ifneq ($(current_product_makefile),$(INTERNAL_PRODUCT))
$(error PRODUCT_NAME inconsistent in $(current_product_makefile) and $(INTERNAL_PRODUCT))
endif
current_product_makefile :=
all_product_makefiles :=
all_product_configs :=

# Find the device that this product maps to.
TARGET_DEVICE := $(PRODUCTS.$(INTERNAL_PRODUCT).PRODUCT_DEVICE)

# Figure out which resoure configuration options to use for this
# product.
PRODUCT_LOCALES := $(strip $(PRODUCTS.$(INTERNAL_PRODUCT).PRODUCT_LOCALES))
# TODO: also keep track of things like "port", "land" in product files.

# If CUSTOM_LOCALES contains any locales not already included
# in PRODUCT_LOCALES, add them to PRODUCT_LOCALES.
extra_locales := $(filter-out $(PRODUCT_LOCALES),$(CUSTOM_LOCALES))
ifneq (,$(extra_locales))
  ifneq ($(CALLED_FROM_SETUP),true)
    # Don't spam stdout, because envsetup.sh may be scraping values from it.
    $(info Adding CUSTOM_LOCALES [$(extra_locales)] to PRODUCT_LOCALES [$(PRODUCT_LOCALES)])
  endif
  PRODUCT_LOCALES += $(extra_locales)
  extra_locales :=
endif

# Add PRODUCT_LOCALES to PRODUCT_AAPT_CONFIG
PRODUCT_AAPT_CONFIG := $(strip $(PRODUCTS.$(INTERNAL_PRODUCT).PRODUCT_AAPT_CONFIG))
PRODUCT_AAPT_CONFIG := $(PRODUCT_LOCALES) $(PRODUCT_AAPT_CONFIG)
PRODUCT_AAPT_PREF_CONFIG := $(strip $(PRODUCTS.$(INTERNAL_PRODUCT).PRODUCT_AAPT_PREF_CONFIG))

# Default to medium-density assets.
# (Can be overridden in the device config, e.g.: PRODUCT_AAPT_CONFIG += hdpi)
PRODUCT_AAPT_CONFIG := $(strip \
    $(PRODUCT_AAPT_CONFIG) \
    $(if $(filter %dpi,$(PRODUCT_AAPT_CONFIG)),,mdpi))
PRODUCT_AAPT_PREF_CONFIG := $(strip $(PRODUCT_AAPT_PREF_CONFIG))

# Everyone gets nodpi assets which are density-independent.
PRODUCT_AAPT_CONFIG += nodpi

# Convert spaces to commas.
comma := ,
PRODUCT_AAPT_CONFIG := \
    $(subst $(space),$(comma),$(strip $(PRODUCT_AAPT_CONFIG)))
PRODUCT_AAPT_PREF_CONFIG := \
    $(subst $(space),$(comma),$(strip $(PRODUCT_AAPT_PREF_CONFIG)))

PRODUCT_BRAND := $(strip $(PRODUCTS.$(INTERNAL_PRODUCT).PRODUCT_BRAND))

PRODUCT_MODEL := $(strip $(PRODUCTS.$(INTERNAL_PRODUCT).PRODUCT_MODEL))
ifndef PRODUCT_MODEL
  PRODUCT_MODEL := $(strip $(PRODUCTS.$(INTERNAL_PRODUCT).PRODUCT_NAME))
endif

PRODUCT_MANUFACTURER := \
    $(strip $(PRODUCTS.$(INTERNAL_PRODUCT).PRODUCT_MANUFACTURER))
ifndef PRODUCT_MANUFACTURER
  PRODUCT_MANUFACTURER := unknown
endif

ifeq ($(PRODUCTS.$(INTERNAL_PRODUCT).PRODUCT_CHARACTERISTICS),)
  TARGET_AAPT_CHARACTERISTICS := default
else
  TARGET_AAPT_CHARACTERISTICS := $(strip $(PRODUCTS.$(INTERNAL_PRODUCT).PRODUCT_CHARACTERISTICS))
endif

PRODUCT_DEFAULT_WIFI_CHANNELS := \
    $(strip $(PRODUCTS.$(INTERNAL_PRODUCT).PRODUCT_DEFAULT_WIFI_CHANNELS))

PRODUCT_DEFAULT_DEV_CERTIFICATE := \
    $(strip $(PRODUCTS.$(INTERNAL_PRODUCT).PRODUCT_DEFAULT_DEV_CERTIFICATE))
ifdef PRODUCT_DEFAULT_DEV_CERTIFICATE
ifneq (1,$(words $(PRODUCT_DEFAULT_DEV_CERTIFICATE)))
    $(error PRODUCT_DEFAULT_DEV_CERTIFICATE='$(PRODUCT_DEFAULT_DEV_CERTIFICATE)', \
      only 1 certificate is allowed.)
endif
endif

# A list of words like <source path>:<destination path>[:<owner>].
# The file at the source path should be copied to the destination path
# when building  this product.  <destination path> is relative to
# $(PRODUCT_OUT), so it should look like, e.g., "system/etc/file.xml".
# The rules for these copy steps are defined in build/core/Makefile.
# The optional :<owner> is used to indicate the owner of a vendor file.
PRODUCT_COPY_FILES := \
    $(strip $(PRODUCTS.$(INTERNAL_PRODUCT).PRODUCT_COPY_FILES))

# A list of property assignments, like "key = value", with zero or more
# whitespace characters on either side of the '='.
PRODUCT_PROPERTY_OVERRIDES := \
    $(strip $(PRODUCTS.$(INTERNAL_PRODUCT).PRODUCT_PROPERTY_OVERRIDES))

# A list of property assignments, like "key = value", with zero or more
# whitespace characters on either side of the '='.
# used for adding properties to default.prop
PRODUCT_DEFAULT_PROPERTY_OVERRIDES := \
    $(strip $(PRODUCTS.$(INTERNAL_PRODUCT).PRODUCT_DEFAULT_PROPERTY_OVERRIDES))

PRODUCT_BUILD_PROP_OVERRIDES := \
	$(strip $(PRODUCTS.$(INTERNAL_PRODUCT).PRODUCT_BUILD_PROP_OVERRIDES))

# Should we use the default resources or add any product specific overlays
PRODUCT_PACKAGE_OVERLAYS := \
    $(strip $(PRODUCTS.$(INTERNAL_PRODUCT).PRODUCT_PACKAGE_OVERLAYS))
DEVICE_PACKAGE_OVERLAYS := \
        $(strip $(PRODUCTS.$(INTERNAL_PRODUCT).DEVICE_PACKAGE_OVERLAYS))

# An list of whitespace-separated words.
PRODUCT_TAGS := $(strip $(PRODUCTS.$(INTERNAL_PRODUCT).PRODUCT_TAGS))

# The list of product-specific kernel header dirs
PRODUCT_VENDOR_KERNEL_HEADERS := \
    $(PRODUCTS.$(INTERNAL_PRODUCT).PRODUCT_VENDOR_KERNEL_HEADERS)

# Add the product-defined properties to the build properties.
ADDITIONAL_BUILD_PROPERTIES := \
    $(ADDITIONAL_BUILD_PROPERTIES) \
    $(PRODUCT_PROPERTY_OVERRIDES)

# The OTA key(s) specified by the product config, if any.  The names
# of these keys are stored in the target-files zip so that post-build
# signing tools can substitute them for the test key embedded by
# default.
PRODUCT_OTA_PUBLIC_KEYS := $(sort \
    $(PRODUCTS.$(INTERNAL_PRODUCT).PRODUCT_OTA_PUBLIC_KEYS))

PRODUCT_EXTRA_RECOVERY_KEYS := $(sort \
    $(PRODUCTS.$(INTERNAL_PRODUCT).PRODUCT_EXTRA_RECOVERY_KEYS))<|MERGE_RESOLUTION|>--- conflicted
+++ resolved
@@ -186,18 +186,6 @@
     $(SRC_TARGET_DIR)/product/AndroidProducts.mk)
 else
   ifneq ($(CM_BUILD),)
-<<<<<<< HEAD
-    $(call import-products, device/*/$(CM_BUILD)/cm.mk)
-  else
-  # Read in all of the product definitions specified by the AndroidProducts.mk
-    # files in the tree.
-    #
-    #TODO: when we start allowing direct pointers to product files,
-    #    guarantee that they're in this list.
-    $(call import-products, $(get-all-product-makefiles))
-  endif
-endif # TARGET_BUILD_APPS
-=======
     all_product_configs := device/*/$(CM_BUILD)/cm.mk
   else
     # Read in all of the product definitions specified by the AndroidProducts.mk
@@ -245,7 +233,6 @@
 endif  # Import all or just the current product makefile
 
 # Sanity check
->>>>>>> 85f6bdb7
 $(check-all-products)
 
 ifneq ($(filter dump-products, $(MAKECMDGOALS)),)
