--- conflicted
+++ resolved
@@ -70,25 +70,7 @@
 $(products_graph): PRIVATE_PRODUCTS_FILTER := $(products_list)
 
 $(products_graph): $(this_makefile)
-<<<<<<< HEAD
 	@echo Product graph DOT:"${CL_RST}" $@ for $(PRIVATE_PRODUCTS_FILTER)
-	$(hide) ( \
-		echo 'digraph {'; \
-		echo 'graph [ ratio=.5 ];'; \
-		$(foreach p,$(PRIVATE_PRODUCTS), \
-			$(foreach d,$(PRODUCTS.$(strip $(p)).INHERITS_FROM), echo \"$(d)\" -\> \"$(p)\";)) \
-		$(foreach prod, $(PRIVATE_PRODUCTS), \
-			echo \"$(prod)\" [ \
-					label=\"$(dir $(prod))\\n$(notdir $(prod))\\n\\n$(PRODUCTS.$(strip $(prod)).PRODUCT_MODEL)\\n$(PRODUCTS.$(strip $(prod)).PRODUCT_DEVICE)\" \
-					$(if $(filter $(prod),$(PRIVATE_PRODUCTS_FILTER)), style=\"filled\" fillcolor=\"#FFFDB0\",) \
-					fontcolor=\"darkblue\" href=\"products/$(prod).html\" \
-				];) \
-		echo '}' \
-	) \
-	| ./build/tools/filter-product-graph.py $(PRIVATE_PRODUCTS_FILTER) \
-	> $@
-=======
-	@echo Product graph DOT: $@ for $(PRIVATE_PRODUCTS_FILTER)
 	$(hide) echo 'digraph {' > $@.in
 	$(hide) echo 'graph [ ratio=.5 ];' >> $@.in
 	$(hide) $(foreach p,$(PRIVATE_PRODUCTS), \
@@ -96,7 +78,6 @@
 	$(foreach p,$(PRIVATE_PRODUCTS),$(call emit-product-node-props,$(p),$@.in))
 	$(hide) echo '}' >> $@.in
 	$(hide) ./build/tools/filter-product-graph.py $(PRIVATE_PRODUCTS_FILTER) < $@.in > $@
->>>>>>> b18be4ac
 
 # Evaluates to the name of the product file
 # $(1) product file
