# Copyright (C) 2008 The Android Open Source Project
#
# Licensed under the Apache License, Version 2.0 (the "License");
# you may not use this file except in compliance with the License.
# You may obtain a copy of the License at
#
#      http://www.apache.org/licenses/LICENSE-2.0
#
# Unless required by applicable law or agreed to in writing, software
# distributed under the License is distributed on an "AS IS" BASIS,
# WITHOUT WARRANTIES OR CONDITIONS OF ANY KIND, either express or implied.
# See the License for the specific language governing permissions and
# limitations under the License.

#
# Rules for running apicheck to confirm that you haven't broken
# api compatibility or added apis illegally.
#

# skip api check for TINY_ANDROID and PDK buid
ifeq (,$(filter true, $(BUILD_TINY_ANDROID) $(TARGET_BUILD_PDK)))

.PHONY: checkapi

<<<<<<< HEAD
# eval this to define a rule that runs apicheck.
#
# Args:
#    $(1)  target
#    $(2)  stable api file
#    $(3)  api file to be tested
#    $(4)  arguments for apicheck
#    $(5)  command to run if apicheck failed
define check-api
$(TARGET_OUT_COMMON_INTERMEDIATES)/PACKAGING/$(strip $(1))-timestamp: $(2) $(3) $(APICHECK)
	@echo -e ${CL_YLW}"Checking API:"${CL_RST} $(1)
	$(hide) ( $(APICHECK_COMMAND) $(4) $(2) $(3) || ( $(5) ; exit 38 ) )
	$(hide) mkdir -p $$(dir $$@)
	$(hide) touch $$@
checkapi: $(TARGET_OUT_COMMON_INTERMEDIATES)/PACKAGING/$(strip $(1))-timestamp
endef

=======
>>>>>>> fbef8b95
# Run the checkapi rules by default.
droidcore: checkapi

last_released_sdk_version := $(lastword $(call numerically_sort, \
            $(filter-out current, \
                $(patsubst $(SRC_API_DIR)/%.txt,%, $(wildcard $(SRC_API_DIR)/*.txt)) \
             )\
        ))

# INTERNAL_PLATFORM_API_FILE is the one build by droiddoc.
# Note that since INTERNAL_PLATFORM_API_FILE is the byproduct of api-stubs module,
# (See frameworks/base/Android.mk)
# we need to add api-stubs as additional dependency of the api check.

# Check that the API we're building hasn't broken the last-released
# SDK version.
$(eval $(call check-api, \
    checkapi-last, \
    $(SRC_API_DIR)/$(last_released_sdk_version).txt, \
    $(INTERNAL_PLATFORM_API_FILE), \
    -hide 2 -hide 3 -hide 4 -hide 5 -hide 6 -hide 24 -hide 25 \
    -error 7 -error 8 -error 9 -error 10 -error 11 -error 12 -error 13 -error 14 -error 15 \
    -error 16 -error 17 -error 18 , \
    cat $(BUILD_SYSTEM)/apicheck_msg_last.txt, \
    checkapi, \
    $(call doc-timestamp-for,api-stubs) \
    ))

# Check that the API we're building hasn't changed from the not-yet-released
# SDK version.
$(eval $(call check-api, \
    checkapi-current, \
    $(SRC_API_DIR)/current.txt, \
    $(INTERNAL_PLATFORM_API_FILE), \
    -error 2 -error 3 -error 4 -error 5 -error 6 \
    -error 7 -error 8 -error 9 -error 10 -error 11 -error 12 -error 13 -error 14 -error 15 \
    -error 16 -error 17 -error 18 -error 19 -error 20 -error 21 -error 23 -error 24 \
    -error 25 , \
    cat $(BUILD_SYSTEM)/apicheck_msg_current.txt, \
    checkapi, \
    $(call doc-timestamp-for,api-stubs) \
    ))

.PHONY: update-api
update-api: $(INTERNAL_PLATFORM_API_FILE) | $(ACP)
	@echo -e ${CL_GRN}"Copying current.txt"${CL_RST}
	$(hide) $(ACP) $(INTERNAL_PLATFORM_API_FILE) $(SRC_API_DIR)/current.txt

endif<|MERGE_RESOLUTION|>--- conflicted
+++ resolved
@@ -22,26 +22,6 @@
 
 .PHONY: checkapi
 
-<<<<<<< HEAD
-# eval this to define a rule that runs apicheck.
-#
-# Args:
-#    $(1)  target
-#    $(2)  stable api file
-#    $(3)  api file to be tested
-#    $(4)  arguments for apicheck
-#    $(5)  command to run if apicheck failed
-define check-api
-$(TARGET_OUT_COMMON_INTERMEDIATES)/PACKAGING/$(strip $(1))-timestamp: $(2) $(3) $(APICHECK)
-	@echo -e ${CL_YLW}"Checking API:"${CL_RST} $(1)
-	$(hide) ( $(APICHECK_COMMAND) $(4) $(2) $(3) || ( $(5) ; exit 38 ) )
-	$(hide) mkdir -p $$(dir $$@)
-	$(hide) touch $$@
-checkapi: $(TARGET_OUT_COMMON_INTERMEDIATES)/PACKAGING/$(strip $(1))-timestamp
-endef
-
-=======
->>>>>>> fbef8b95
 # Run the checkapi rules by default.
 droidcore: checkapi
 
