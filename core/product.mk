#
# Copyright (C) 2007 The Android Open Source Project
#
# Licensed under the Apache License, Version 2.0 (the "License");
# you may not use this file except in compliance with the License.
# You may obtain a copy of the License at
#
#      http://www.apache.org/licenses/LICENSE-2.0
#
# Unless required by applicable law or agreed to in writing, software
# distributed under the License is distributed on an "AS IS" BASIS,
# WITHOUT WARRANTIES OR CONDITIONS OF ANY KIND, either express or implied.
# See the License for the specific language governing permissions and
# limitations under the License.
#

#
# Functions for including AndroidProducts.mk files
# PRODUCT_MAKEFILES is set up in AndroidProducts.mks.
# Format of PRODUCT_MAKEFILES:
# <product_name>:<path_to_the_product_makefile>
# If the <product_name> is the same as the base file name (without dir
# and the .mk suffix) of the product makefile, "<product_name>:" can be
# omitted.

# Search for AndroidProducts.mks in the given dir.
# $(1): the path to the dir
define _search-android-products-files-in-dir
$(sort $(shell test -d $(1) && find -L $(1) \
  -maxdepth 6 \
  -name .git -prune \
  -o -name AndroidProducts.mk -print))
endef

#
# Returns the list of all AndroidProducts.mk files.
# $(call ) isn't necessary.
#
define _find-android-products-files
$(foreach d, device vendor product,$(call _search-android-products-files-in-dir,$(d))) \
  $(SRC_TARGET_DIR)/product/AndroidProducts.mk
endef

#
# Returns the sorted concatenation of PRODUCT_MAKEFILES
# variables set in the given AndroidProducts.mk files.
# $(1): the list of AndroidProducts.mk files.
#
define get-product-makefiles
$(sort \
  $(foreach f,$(1), \
    $(eval PRODUCT_MAKEFILES :=) \
    $(eval LOCAL_DIR := $(patsubst %/,%,$(dir $(f)))) \
    $(eval include $(f)) \
    $(PRODUCT_MAKEFILES) \
   ) \
  $(eval PRODUCT_MAKEFILES :=) \
  $(eval LOCAL_DIR :=) \
 )
endef

#
# Returns the sorted concatenation of all PRODUCT_MAKEFILES
# variables set in all AndroidProducts.mk files.
# $(call ) isn't necessary.
#
define get-all-product-makefiles
$(call get-product-makefiles,$(_find-android-products-files))
endef

#
# Functions for including product makefiles
#

_product_var_list := \
    PRODUCT_NAME \
    PRODUCT_MODEL \
    PRODUCT_LOCALES \
    PRODUCT_AAPT_CONFIG \
    PRODUCT_AAPT_PREF_CONFIG \
    PRODUCT_AAPT_PREBUILT_DPI \
    PRODUCT_PACKAGES \
    PRODUCT_PACKAGES_DEBUG \
    PRODUCT_PACKAGES_ENG \
    PRODUCT_PACKAGES_TESTS \
    PRODUCT_DEVICE \
    PRODUCT_MANUFACTURER \
    PRODUCT_BRAND \
    PRODUCT_PROPERTY_OVERRIDES \
    PRODUCT_DEFAULT_PROPERTY_OVERRIDES \
    PRODUCT_CHARACTERISTICS \
    PRODUCT_COPY_FILES \
    PRODUCT_OTA_PUBLIC_KEYS \
    PRODUCT_EXTRA_RECOVERY_KEYS \
    PRODUCT_PACKAGE_OVERLAYS \
    DEVICE_PACKAGE_OVERLAYS \
    PRODUCT_SDK_ATREE_FILES \
    PRODUCT_SDK_ADDON_NAME \
    PRODUCT_SDK_ADDON_COPY_FILES \
    PRODUCT_SDK_ADDON_COPY_MODULES \
    PRODUCT_SDK_ADDON_DOC_MODULES \
    PRODUCT_SDK_ADDON_SYS_IMG_SOURCE_PROP \
    PRODUCT_DEFAULT_WIFI_CHANNELS \
    PRODUCT_DEFAULT_DEV_CERTIFICATE \
    PRODUCT_RESTRICT_VENDOR_FILES \
    PRODUCT_VENDOR_KERNEL_HEADERS \
    PRODUCT_BOOT_JARS \
    PRODUCT_SUPPORTS_BOOT_SIGNER \
    PRODUCT_SUPPORTS_VBOOT \
    PRODUCT_SUPPORTS_VERITY \
    PRODUCT_SUPPORTS_VERITY_FEC \
    PRODUCT_OEM_PROPERTIES \
    PRODUCT_SYSTEM_PROPERTY_BLACKLIST \
    PRODUCT_SYSTEM_SERVER_JARS \
    PRODUCT_VBOOT_SIGNING_KEY \
    PRODUCT_VBOOT_SIGNING_SUBKEY \
    PRODUCT_VERITY_SIGNING_KEY \
    PRODUCT_SYSTEM_VERITY_PARTITION \
    PRODUCT_VENDOR_VERITY_PARTITION \
    PRODUCT_DEX_PREOPT_MODULE_CONFIGS \
    PRODUCT_DEX_PREOPT_DEFAULT_FLAGS \
    PRODUCT_DEX_PREOPT_BOOT_FLAGS \
<<<<<<< HEAD
    PRODUCT_SYSTEM_BASE_FS_PATH \
    PRODUCT_VENDOR_BASE_FS_PATH \
    PRODUCT_SHIPPING_API_LEVEL \


=======
    PRODUCT_SHIPPING_API_LEVEL \
>>>>>>> 07886f17

define dump-product
$(info ==== $(1) ====)\
$(foreach v,$(_product_var_list),\
$(info PRODUCTS.$(1).$(v) := $(PRODUCTS.$(1).$(v))))\
$(info --------)
endef

define dump-products
$(foreach p,$(PRODUCTS),$(call dump-product,$(p)))
endef

#
# $(1): product to inherit
#
# Does three things:
#  1. Inherits all of the variables from $1.
#  2. Records the inheritance in the .INHERITS_FROM variable
#  3. Records that we've visited this node, in ALL_PRODUCTS
#
define inherit-product
  $(if $(findstring ../,$(1)),\
    $(eval np := $(call normalize-paths,$(1))),\
    $(eval np := $(strip $(1))))\
  $(foreach v,$(_product_var_list), \
      $(eval $(v) := $($(v)) $(INHERIT_TAG)$(np))) \
  $(eval inherit_var := \
      PRODUCTS.$(strip $(word 1,$(_include_stack))).INHERITS_FROM) \
  $(eval $(inherit_var) := $(sort $($(inherit_var)) $(np))) \
  $(eval inherit_var:=) \
  $(eval ALL_PRODUCTS := $(sort $(ALL_PRODUCTS) $(word 1,$(_include_stack))))
endef


#
# Do inherit-product only if $(1) exists
#
define inherit-product-if-exists
  $(if $(wildcard $(1)),$(call inherit-product,$(1)),)
endef

#
# $(1): product makefile list
#
#TODO: check to make sure that products have all the necessary vars defined
define import-products
$(call import-nodes,PRODUCTS,$(1),$(_product_var_list))
endef


#
# Does various consistency checks on all of the known products.
# Takes no parameters, so $(call ) is not necessary.
#
define check-all-products
$(if ,, \
  $(eval _cap_names :=) \
  $(foreach p,$(PRODUCTS), \
    $(eval pn := $(strip $(PRODUCTS.$(p).PRODUCT_NAME))) \
    $(if $(pn),,$(error $(p): PRODUCT_NAME must be defined.)) \
    $(if $(filter $(pn),$(_cap_names)), \
      $(error $(p): PRODUCT_NAME must be unique; "$(pn)" already used by $(strip \
          $(foreach \
            pp,$(PRODUCTS),
              $(if $(filter $(pn),$(PRODUCTS.$(pp).PRODUCT_NAME)), \
                $(pp) \
               ))) \
       ) \
     ) \
    $(eval _cap_names += $(pn)) \
    $(if $(call is-c-identifier,$(pn)),, \
      $(error $(p): PRODUCT_NAME must be a valid C identifier, not "$(pn)") \
     ) \
    $(eval pb := $(strip $(PRODUCTS.$(p).PRODUCT_BRAND))) \
    $(if $(pb),,$(error $(p): PRODUCT_BRAND must be defined.)) \
    $(foreach cf,$(strip $(PRODUCTS.$(p).PRODUCT_COPY_FILES)), \
      $(if $(filter 2 3,$(words $(subst :,$(space),$(cf)))),, \
        $(error $(p): malformed COPY_FILE "$(cf)") \
       ) \
     ) \
   ) \
)
endef


#
# Returns the product makefile path for the product with the provided name
#
# $(1): short product name like "generic"
#
define _resolve-short-product-name
  $(eval pn := $(strip $(1)))
  $(eval p := \
      $(foreach p,$(PRODUCTS), \
          $(if $(filter $(pn),$(PRODUCTS.$(p).PRODUCT_NAME)), \
            $(p) \
       )) \
   )
  $(eval p := $(sort $(p)))
  $(if $(filter 1,$(words $(p))), \
    $(p), \
    $(if $(filter 0,$(words $(p))), \
      $(error No matches for product "$(pn)"), \
      $(error Product "$(pn)" ambiguous: matches $(p)) \
    ) \
  )
endef
define resolve-short-product-name
$(strip $(call _resolve-short-product-name,$(1)))
endef


_product_stash_var_list := $(_product_var_list) \
	PRODUCT_BOOTCLASSPATH \
	PRODUCT_SYSTEM_SERVER_CLASSPATH \
	TARGET_ARCH \
	TARGET_ARCH_VARIANT \
	TARGET_CPU_VARIANT \
	TARGET_BOARD_PLATFORM \
	TARGET_BOARD_PLATFORM_GPU \
	TARGET_BOARD_KERNEL_HEADERS \
	TARGET_DEVICE_KERNEL_HEADERS \
	TARGET_PRODUCT_KERNEL_HEADERS \
	TARGET_BOOTLOADER_BOARD_NAME \
	TARGET_NO_BOOTLOADER \
	TARGET_NO_KERNEL \
	TARGET_NO_RECOVERY \
	TARGET_NO_RADIOIMAGE \
	TARGET_HARDWARE_3D \
	TARGET_CPU_ABI \
	TARGET_CPU_ABI2 \


_product_stash_var_list += \
	BOARD_WPA_SUPPLICANT_DRIVER \
	BOARD_WLAN_DEVICE \
	BOARD_USES_GENERIC_AUDIO \
	BOARD_KERNEL_CMDLINE \
	BOARD_KERNEL_BASE \
	BOARD_HAVE_BLUETOOTH \
	BOARD_VENDOR_USE_AKMD \
	BOARD_EGL_CFG \
	BOARD_BOOTIMAGE_PARTITION_SIZE \
	BOARD_RECOVERYIMAGE_PARTITION_SIZE \
	BOARD_SYSTEMIMAGE_PARTITION_SIZE \
	BOARD_SYSTEMIMAGE_FILE_SYSTEM_TYPE \
	BOARD_USERDATAIMAGE_FILE_SYSTEM_TYPE \
	BOARD_USERDATAIMAGE_PARTITION_SIZE \
	BOARD_CACHEIMAGE_FILE_SYSTEM_TYPE \
	BOARD_CACHEIMAGE_PARTITION_SIZE \
	BOARD_FLASH_BLOCK_SIZE \
	BOARD_VENDORIMAGE_PARTITION_SIZE \
	BOARD_VENDORIMAGE_FILE_SYSTEM_TYPE \
	BOARD_INSTALLER_CMDLINE \


_product_stash_var_list += \
	DEFAULT_SYSTEM_DEV_CERTIFICATE \
	WITH_DEXPREOPT \
	WITH_DEXPREOPT_BOOT_IMG_ONLY

_product_stash_var_list += \
	GLOBAL_CFLAGS_NO_OVERRIDE \
	GLOBAL_CPPFLAGS_NO_OVERRIDE \
	GLOBAL_CLANG_CFLAGS_NO_OVERRIDE \

#
# Stash values of the variables in _product_stash_var_list.
# $(1): Renamed prefix
#
define stash-product-vars
$(foreach v,$(_product_stash_var_list), \
        $(eval $(strip $(1))_$(call rot13,$(v)):=$$($$(v))) \
 )
endef

#
# Assert that the the variable stashed by stash-product-vars remains untouched.
# $(1): The prefix as supplied to stash-product-vars
#
define assert-product-vars
$(strip \
  $(eval changed_variables:=)
  $(foreach v,$(_product_stash_var_list), \
    $(if $(call streq,$($(v)),$($(strip $(1))_$(call rot13,$(v)))),, \
        $(eval $(warning $(v) has been modified: $($(v)))) \
        $(eval $(warning previous value: $($(strip $(1))_$(call rot13,$(v))))) \
        $(eval changed_variables := $(changed_variables) $(v))) \
   ) \
  $(if $(changed_variables),\
    $(eval $(error The following variables have been changed: $(changed_variables))),)
)
endef

define add-to-product-copy-files-if-exists
$(if $(wildcard $(word 1,$(subst :, ,$(1)))),$(1))
endef

# whitespace placeholder when we record module's dex-preopt config.
_PDPMC_SP_PLACE_HOLDER := |@SP@|
# Set up dex-preopt config for a module.
# $(1) list of module names
# $(2) the modules' dex-preopt config
define add-product-dex-preopt-module-config
$(eval _c := $(subst $(space),$(_PDPMC_SP_PLACE_HOLDER),$(strip $(2))))\
$(eval PRODUCT_DEX_PREOPT_MODULE_CONFIGS += \
  $(foreach m,$(1),$(m)=$(_c)))
endef<|MERGE_RESOLUTION|>--- conflicted
+++ resolved
@@ -120,15 +120,10 @@
     PRODUCT_DEX_PREOPT_MODULE_CONFIGS \
     PRODUCT_DEX_PREOPT_DEFAULT_FLAGS \
     PRODUCT_DEX_PREOPT_BOOT_FLAGS \
-<<<<<<< HEAD
     PRODUCT_SYSTEM_BASE_FS_PATH \
     PRODUCT_VENDOR_BASE_FS_PATH \
     PRODUCT_SHIPPING_API_LEVEL \
 
-
-=======
-    PRODUCT_SHIPPING_API_LEVEL \
->>>>>>> 07886f17
 
 define dump-product
 $(info ==== $(1) ====)\
